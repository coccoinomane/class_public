--- conflicted
+++ resolved
@@ -39,17 +39,9 @@
 #OMPFLAG   = -openmp
 
 # all other compilation flags
-<<<<<<< HEAD
 CFLAGS = -g -fPIC -std=c99
 CFLAGS += -DDEBUG
 LDFLAGS = -g -fPIC
-=======
-CCFLAG = -g -fPIC
-LDFLAG = -g -fPIC
-CCFLAG += -std=c99
-CCFLAG += -DDEBUG
->>>>>>> 93d7f52c
-
 
 # Leave blank to compile without HyRec, or put path to HyRec directory
 # (with no slash at the end: e.g. hyrec or ../hyrec)
@@ -105,7 +97,6 @@
 EXTERNAL += hyrectools.o helium.o hydrogen.o history.o
 endif
 
-<<<<<<< HEAD
 # If the environment variable WITH_SONG2 is equal to one, then compile SONG
 # rather than CLASS, and include full support for second-order perturbations
 ifeq ($(WITH_SONG2),1)
@@ -117,17 +108,6 @@
 # rather than CLASS, but without support for second-order perturbations
 ifeq ($(WITH_SONG1),1)
 	CFLAGS += -DWITH_SONG1
-=======
-# If SONG is required, define the preprocessor macro WITH_SONG_SUPPORT
-ifeq ($(WITH_SONG_SUPPORT),1)
-WITH_BISPECTRA = 1
-CCFLAG += -DWITH_SONG_SUPPORT
-endif
-
-# If bispectra or Fisher matrix are required, define the macro WITH_BISPECTRA
-ifeq ($(WITH_BISPECTRA),1)
-CCFLAG += -DWITH_BISPECTRA
->>>>>>> 93d7f52c
 endif
 
 
@@ -262,4 +242,4 @@
 	ln -s $(DOC_DIR)/doxygen/html/index.html $(DOC_DIR)/doc.html
 
 cleandoxy:
-	rm -rf $(DOXYGEN_DIR)
+	rm -rf $(DOXYGEN_DIR)