--- conflicted
+++ resolved
@@ -1306,33 +1306,6 @@
                ppt->error_message,
                "buggy definition of k_min");
 
-<<<<<<< HEAD
-  class_test(k_max<k_min,
-             ppt->error_message,
-             "buggy definition of k_min and/or k_max");
-  
-  /* allocate array with, for the moment, the largest possible size */
-  class_alloc(ppt->k,((int)((k_max_cmb-k_min)/k_rec/MIN(ppr->k_step_super,ppr->k_step_sub))+
-                      (int)(MAX(ppr->k_per_decade_for_pk,ppr->k_per_decade_for_bao)*log(k_max/k_min)/log(10.))+1)
-              *sizeof(double),ppt->error_message);
-    
-  /* first value */
-
-  index_k=0;
-  k = k_min;
-  ppt->k[index_k] = k;
-  index_k++;
-
-  /* values until k_max_cmb */
-
-  while (k < k_max_cmb) {
-
-    /* Linear step. The tanh function is just a smooth transition between the two linear regimes. When
-    k_rec*ppr->k_scalar_step_transition is small, we have that the tanh function acts as a step function of 
-    argument k-k_rec */
-    double lin_step = ppr->k_step_super 
-      + 0.5 * (tanh((k-k_rec)/k_rec/ppr->k_step_transition)+1.) * (ppr->k_step_sub-ppr->k_step_super);
-=======
     class_test(k_max<0.,
                ppt->error_message,
                "buggy definition of k_max");
@@ -1340,21 +1313,7 @@
     class_test(k_max<k_min,
                ppt->error_message,
                "buggy definition of k_min and/or k_max");
->>>>>>> 129d024b
-
-    /* Logarithmic step */
-    double log_step = k * (ppr->k_logstep_super - 1.);
-
-    class_test(MIN(lin_step*k_rec, log_step) / k < ppr->smallest_allowed_variation,
-      ppt->error_message,
-      "k step =%e < machine precision : leads either to numerical error or infinite loop", MIN(lin_step*k_rec, log_step));
-
-    /* Use the smallest between the logarithmic and linear steps. If we are considering small enough scales,
-    just use the linear step. */
-    if ((log_step > (lin_step*k_rec)) || (k > k_rec))
-      k += lin_step * k_rec;
-    else
-      k *= ppr->k_logstep_super;
+
         
     /* if K>0, the transfer function will be calculated for discrete
        integer values of nu=3,4,5,... where nu=sqrt(k2+(1+m)K) and
@@ -1383,43 +1342,11 @@
 
     while (k < k_max_cmb[ppt->index_md_scalars]) {
 
-<<<<<<< HEAD
-    index_k++;
-    
-    /* ORIGINAL CLASS */
-    // step = ppr->k_step_super 
-    //   + 0.5 * (tanh((k-k_rec)/k_rec/ppr->k_step_transition)+1.) * (ppr->k_step_sub-ppr->k_step_super);
-    //   
-    // class_test(step * k_rec / k < ppr->smallest_allowed_variation,
-    //            ppt->error_message,
-    //            "k step =%e < machine precision : leads either to numerical error or infinite loop",step * k_rec);
-    //  
-    // k += step * k_rec;
-    // 
-    // /* if K>0, the transfer function will be calculated for discrete
-    //    integer values of nu=3,4,5,... where nu=sqrt(k2+(1+m)K) and
-    //    m=0,1,2 for scalars/vectors/tensors. However we are free to
-    //    define in the perturbation module some arbitrary values of k:
-    //    later on, the transfer module will interpolate at values of k
-    //    corresponding exactly to integer values of nu.*/
-    // 
-    // class_test(k == ppt->k[index_k-1],
-    //            ppt->error_message,
-    //            "consecutive values of k should differ");
-    // 
-    // ppt->k[index_k] = k;
-    // 
-    // index_k++;
-    /* END OF ORIGINAL CLASS */
-    
-  }
-=======
       /* the linear step is not constant, it has a step-like shape,
          centered around the characteristic scale set by the sound
          horizon at recombination (associated to the comoving wavenumber
          k_rec) */
->>>>>>> 129d024b
-
+ 
       step = (ppr->k_step_super
               + 0.5 * (tanh((k-k_rec)/k_rec/ppr->k_step_transition)+1.)
               * (ppr->k_step_sub-ppr->k_step_super)) * k_rec;
@@ -1434,17 +1361,28 @@
          gradually in the k-->0 limit, by up to a factor 10. The actual
          stepsize is still fixed by k_step_super, this is just a
          reduction factor. */
-
+ 
       scale2 = pow(pba->a_today*pba->H0,2)+fabs(pba->K);
-
+ 
       step *= (k*k/scale2+1.)/(k*k/scale2+1./ppr->k_step_super_reduction);
-
-      class_test(step / k < ppr->smallest_allowed_variation,
+ 
+      /* We also define a logarithmic step so that the largest scale (k->0)
+         are better sampled. This extra step, when optimized, sensibly quickens
+         the computation of bispectra */
+
+      double log_step = k * (ppr->k_logstep_super - 1);
+
+      class_test(MIN(step, log_step) < ppr->smallest_allowed_variation,
                  ppt->error_message,
                  "k step =%e < machine precision : leads either to numerical error or infinite loop",
-                 step * k_rec);
-
-      k += step;
+                 MIN(step, log_step));
+
+      /* Use the smallest between the logarithmic and linear steps. If we are considering small enough
+         scales, just use the linear step. */
+      if ((log_step > step) || (k > k_rec))
+        k += step;
+      else
+        k *= ppr->k_logstep_super;
 
       class_test(k <= ppt->k[ppt->index_md_scalars][index_k-1],
                  ppt->error_message,
@@ -1485,20 +1423,11 @@
 
     ppt->k_size[ppt->index_md_scalars] = index_k;
 
-<<<<<<< HEAD
-  /* Some debug - print out the k-list */
-  // for (index_k=0; index_k < ppt->k_size; ++index_k) {
-  //   fprintf (stderr, "%17d %17.7g\n", index_k, ppt->k[index_k]);
-  // }
-
-  return _SUCCESS_;
-=======
     class_realloc(ppt->k[ppt->index_md_scalars],
                   ppt->k[ppt->index_md_scalars],
                   ppt->k_size[ppt->index_md_scalars]*sizeof(double),
                   ppt->error_message);
   }
->>>>>>> 129d024b
 
   /** - vector modes */
 
@@ -1827,17 +1756,11 @@
     }
   }
 
-  /* For testing, can be useful to print the k list in a file:
-
-  FILE * out=fopen("output/k","w");
-
-  for (index_k=0; index_k < ppt->k_size[0]; index_k++) {
-
+  /* For testing, can be useful to print the k list in a file */
+  FILE * out=fopen("output/k.dat","w");
+  for (index_k=0; index_k < ppt->k_size[0]; index_k++)
     fprintf(out,"%e\n",ppt->k[0][index_k],pba->K);
-
-  }
-     fclose(out);
-  */
+  fclose(out);
 
   /* finally, find the global k_min and k_max for the ensemble of all modes 9scalars, vectors, tensors) */
 
