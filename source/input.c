--- conflicted
+++ resolved
@@ -162,11 +162,8 @@
                errmsg,
                errmsg);
 
-<<<<<<< HEAD
 #ifndef WITH_SONG1
-=======
-#ifndef WITH_BISPECTRA
->>>>>>> 93d7f52c
+
     /** - check whether a root name has been set */
 
     class_call(parser_read_string(&fc_input,"root",&stringoutput,&flag1,errmsg),
@@ -211,12 +208,6 @@
 #endif // WITH_SONG1
 
   }
-
-#ifdef WITH_BISPECTRA
-    /** - save the parameter filename into the ppr structure */
-    strcpy (ppr->ini_filename, input_file);
-#endif // WITH_BISPECTRA
-
 
   /** - if there is an 'xxx.pre' file, read it and store its content. */
 
