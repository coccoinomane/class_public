--- conflicted
+++ resolved
@@ -2081,8 +2081,8 @@
 
       if (_scalars_) {
 
-        transfer_ic1_temp = transfer_ic1[ptr->index_tt_t0] + transfer_ic1[ptr->index_tt_t1] + transfer_ic1[ptr->index_tt_t2];
-        transfer_ic2_temp = transfer_ic2[ptr->index_tt_t0] + transfer_ic2[ptr->index_tt_t1] + transfer_ic2[ptr->index_tt_t2];
+        transfer_ic1_temp = transfer_ic1[ptr->index_tt_t];
+        transfer_ic2_temp = transfer_ic2[ptr->index_tt_t];
 
       }
 
@@ -2098,11 +2098,6 @@
         transfer_ic1_temp = transfer_ic1[ptr->index_tt_t2];
         transfer_ic2_temp = transfer_ic2[ptr->index_tt_t2];
 
-<<<<<<< HEAD
-          transfer_ic1_temp = transfer_ic1[ptr->index_tt_t];
-          transfer_ic2_temp = transfer_ic2[ptr->index_tt_t];
-          
-=======
       }
     }
 
@@ -2116,7 +2111,6 @@
         if (ppt->has_nc_density == _TRUE_) {
           transfer_ic1_nc[index_d1] += transfer_ic1[ptr->index_tt_density+index_d1];
           transfer_ic2_nc[index_d1] += transfer_ic2[ptr->index_tt_density+index_d1];
->>>>>>> 129d024b
         }
 
         if (ppt->has_nc_rsd     == _TRUE_) {
