--- conflicted
+++ resolved
@@ -382,8 +382,6 @@
 
   if (abort == _TRUE_) return _FAILURE_;
 
-<<<<<<< HEAD
-  
   /* Compute the derived transfer functions */
   for (int index_q = 0; index_q < ptr->q_size; index_q++) {  
     for (int index_md = 0; index_md < ptr->md_size; index_md++) {
@@ -404,8 +402,7 @@
     }
   }
   
-=======
->>>>>>> 129d024b
+
   /* finally, free arrays allocated outside parallel zone */
 
   class_call(transfer_perturbation_sources_spline_free(ppt,ptr,sources_spline),
@@ -422,12 +419,8 @@
 
   class_call(hyperspherical_HIS_free(&BIS,ptr->error_message),
              ptr->error_message,
-<<<<<<< HEAD
-             ptr->error_message); 
-
-=======
              ptr->error_message);
->>>>>>> 129d024b
+
   return _SUCCESS_;
 }
 
@@ -528,30 +521,12 @@
   /** - type indices for scalars */
 
   if (ppt->has_scalars == _TRUE_) {
-<<<<<<< HEAD
-  
-    index_tt = index_tt_common;
-
-    if (ppt->has_cl_cmb_temperature == _TRUE_) {
-      ptr->index_tt_t0 = index_tt;
-      index_tt++;
-      ptr->index_tt_t1 = index_tt;
-      index_tt++;
-      ptr->index_tt_t = index_tt;
-      index_tt++;
-    }
-
-    if (ppt->has_cl_cmb_lensing_potential == _TRUE_) {
-      ptr->index_tt_lcmb = index_tt;
-      index_tt++;
-    }
-=======
->>>>>>> 129d024b
 
     index_tt = index_tt_common;
 
     class_define_index(ptr->index_tt_t0,     ppt->has_cl_cmb_temperature,      index_tt,1);
     class_define_index(ptr->index_tt_t1,     ppt->has_cl_cmb_temperature,      index_tt,1);
+    class_define_index(ptr->index_tt_t,      ppt->has_cl_cmb_temperature,      index_tt,1);
     class_define_index(ptr->index_tt_lcmb,   ppt->has_cl_cmb_lensing_potential,index_tt,1);
     class_define_index(ptr->index_tt_density,ppt->has_nc_density,              index_tt,ppt->selection_num);
     class_define_index(ptr->index_tt_rsd,    ppt->has_nc_rsd,                  index_tt,ppt->selection_num);
@@ -883,16 +858,6 @@
 
   index_l = 0;
   current_l = 2;
-<<<<<<< HEAD
-  increment = MAX((int)(current_l * (l_logstep-1.)),1);
-  
-  while (((current_l+increment) < l_max) && (increment < l_linstep)) {
-    
-    index_l ++;
-    current_l += increment;
-    increment = MAX((int)(current_l * (l_logstep-1.)),1);
-    
-=======
   increment = MAX((int)(current_l * (pow(ppr->l_logstep,ptr->angular_rescaling)-1.)),1);
 
   while (((current_l+increment) < l_max) &&
@@ -902,17 +867,12 @@
     current_l += increment;
     increment = MAX((int)(current_l * (pow(ppr->l_logstep,ptr->angular_rescaling)-1.)),1);
 
->>>>>>> 129d024b
   }
 
   /** - when the logarithmic step becomes larger than some linear step,
       stick to this linear step till l_max */
 
-<<<<<<< HEAD
-  increment = MAX (l_linstep, 1);
-=======
   increment = ppr->l_linstep*ptr->angular_rescaling;
->>>>>>> 129d024b
 
   while ((current_l+increment) <= l_max) {
 
@@ -939,21 +899,6 @@
 
   index_l = 0;
   ptr->l[0] = 2;
-<<<<<<< HEAD
-  increment = MAX((int)(ptr->l[0] * (l_logstep-1.)),1);
-  
-  while (((ptr->l[index_l]+increment) < l_max) && 
-         (increment < l_linstep)) {
-    
-    index_l ++;
-    ptr->l[index_l]=ptr->l[index_l-1]+increment;
-    increment = MAX((int)(ptr->l[index_l] * (l_logstep-1.)),1);
-    
-  }
-  
-  increment = l_linstep;
-  
-=======
   increment = MAX((int)(ptr->l[0] * (pow(ppr->l_logstep,ptr->angular_rescaling)-1.)),1);
 
   while (((ptr->l[index_l]+increment) < l_max) &&
@@ -967,7 +912,6 @@
 
   increment = ppr->l_linstep*ptr->angular_rescaling;
 
->>>>>>> 129d024b
   while ((ptr->l[index_l]+increment) <= l_max) {
 
     index_l ++;
@@ -1471,65 +1415,6 @@
     class_calloc(tp_of_tt[index_md],ptr->tt_size[index_md],sizeof(int),ptr->error_message);
 
     for (index_tt=0; index_tt<ptr->tt_size[index_md]; index_tt++) {
-<<<<<<< HEAD
-    
-      if _scalars_ {
-      
-          if ((ppt->has_cl_cmb_temperature == _TRUE_) && (index_tt == ptr->index_tt_t0)) 
-            tp_of_tt[index_md][index_tt]=ppt->index_tp_t0;
-          
-          if ((ppt->has_cl_cmb_temperature == _TRUE_) && (index_tt == ptr->index_tt_t1)) 
-            tp_of_tt[index_md][index_tt]=ppt->index_tp_t1;
-          
-          if ((ppt->has_cl_cmb_temperature == _TRUE_) && (index_tt == ptr->index_tt_t2)) 
-            tp_of_tt[index_md][index_tt]=ppt->index_tp_t2;
-                    
-          if ((ppt->has_cl_cmb_polarization == _TRUE_) && (index_tt == ptr->index_tt_e)) 
-            tp_of_tt[index_md][index_tt]=ppt->index_tp_p;
-          
-          if ((ppt->has_cl_cmb_lensing_potential == _TRUE_) && (index_tt == ptr->index_tt_lcmb)) 
-            tp_of_tt[index_md][index_tt]=ppt->index_tp_g;
-          
-          if ((ppt->has_cl_density == _TRUE_) && (index_tt >= ptr->index_tt_density) && (index_tt < ptr->index_tt_density+ppt->selection_num))
-            tp_of_tt[index_md][index_tt]=ppt->index_tp_g;
-          
-          if ((ppt->has_cl_lensing_potential == _TRUE_) && (index_tt >= ptr->index_tt_lensing) && (index_tt < ptr->index_tt_lensing+ppt->selection_num))
-            tp_of_tt[index_md][index_tt]=ppt->index_tp_g;
-
-          /* We flag the derived transfer functions with a negative value, so that no computation is performed
-          to obtain them. */
-          if ((ppt->has_cl_cmb_temperature == _TRUE_) && (index_tt == ptr->index_tt_t)) 
-            tp_of_tt[index_md][index_tt]=-1;
-          
-        }
-    
-      if _vectors_ {
-          
-          if ((ppt->has_cl_cmb_temperature == _TRUE_) && (index_tt == ptr->index_tt_t1)) 
-            tp_of_tt[index_md][index_tt]=ppt->index_tp_t1;
-          
-          if ((ppt->has_cl_cmb_temperature == _TRUE_) && (index_tt == ptr->index_tt_t2)) 
-            tp_of_tt[index_md][index_tt]=ppt->index_tp_t2;
-          
-          if ((ppt->has_cl_cmb_polarization == _TRUE_) && (index_tt == ptr->index_tt_e)) 
-            tp_of_tt[index_md][index_tt]=ppt->index_tp_p;
-          
-          if ((ppt->has_cl_cmb_polarization == _TRUE_) && (index_tt == ptr->index_tt_b))
-            tp_of_tt[index_md][index_tt]=ppt->index_tp_p;
-        }
-      
-      if _tensors_ {
-          
-          if ((ppt->has_cl_cmb_temperature == _TRUE_) && (index_tt == ptr->index_tt_t2)) 
-            tp_of_tt[index_md][index_tt]=ppt->index_tp_t2;
-          
-          if ((ppt->has_cl_cmb_polarization == _TRUE_) && (index_tt == ptr->index_tt_e)) 
-            tp_of_tt[index_md][index_tt]=ppt->index_tp_p;
-          
-          if ((ppt->has_cl_cmb_polarization == _TRUE_) && (index_tt == ptr->index_tt_b))
-            tp_of_tt[index_md][index_tt]=ppt->index_tp_p;
-        }
-=======
 
       if (_scalars_) {
 
@@ -1542,6 +1427,11 @@
         if ((ppt->has_cl_cmb_temperature == _TRUE_) && (index_tt == ptr->index_tt_t2))
           tp_of_tt[index_md][index_tt]=ppt->index_tp_t2;
 
+        /* We flag the derived transfer functions with a negative value, so that no computation is performed
+           to obtain them. */
+        if ((ppt->has_cl_cmb_temperature == _TRUE_) && (index_tt == ptr->index_tt_t)) 
+          tp_of_tt[index_md][index_tt]=-1;
+
         if ((ppt->has_cl_cmb_polarization == _TRUE_) && (index_tt == ptr->index_tt_e))
           tp_of_tt[index_md][index_tt]=ppt->index_tp_p;
 
@@ -1609,7 +1499,6 @@
         if ((ppt->has_cl_cmb_polarization == _TRUE_) && (index_tt == ptr->index_tt_b))
           tp_of_tt[index_md][index_tt]=ppt->index_tp_p;
       }
->>>>>>> 129d024b
     }
   }
 
@@ -1943,41 +1832,6 @@
   /** - loop over all modes. For each mode: */
 
   for (index_md = 0; index_md < ptr->md_size; index_md++) {
-<<<<<<< HEAD
-    
-    /** - loop over initial conditions. For each of them: */
-    
-    for (index_ic = 0; index_ic < ppt->ic_size[index_md]; index_ic++) {
-      
-      /* initialize the previous type index */
-      previous_type=-1;
-      
-      /** - loop over types. For each of them: */
-
-      for (index_tt = 0; index_tt < ptr->tt_size[index_md]; index_tt++) {
-        
-        /* Skip the indices corresponding to the derived transfer functions. These are those transfer
-        functions that can be obtained from the other ones (such as index_tt_t0, index_tt_t1, index_tt_t2,
-        index_tt_e, etc) and thus do not require to be computed by solving the line of sight integral */
-        if (tp_of_tt[index_md][index_tt] < 0) {
-          continue;
-        }
-        
-        /** check if we must now deal with a new source with a
-            new index ppt->index_type. If yes, interpolate it at the
-            right values of k. */
-        
-        if (tp_of_tt[index_md][index_tt] != previous_type) {
-          
-          class_call(transfer_interpolate_sources(ppt,
-                                                  ptr,
-                                                  index_q,
-                                                  index_md,
-                                                  index_ic,
-                                                  tp_of_tt[index_md][index_tt],
-                                                  sources_spline[index_md][index_ic * ppt->tp_size[index_md] + tp_of_tt[index_md][index_tt]],
-                                                  interpolated_sources),
-=======
 
     /* if we reached q_max for this mode, there is nothing to be done */
 
@@ -1993,6 +1847,12 @@
         /** - loop over types. For each of them: */
 
         for (index_tt = 0; index_tt < ptr->tt_size[index_md]; index_tt++) {
+          
+          /* Skip the indices corresponding to the derived transfer functions. These are those transfer
+             functions that can be obtained from the other ones (such as index_tt_t0, index_tt_t1, index_tt_t2,
+             index_tt_e, etc) and thus do not require to be computed by solving the line of sight integral */
+          if (tp_of_tt[index_md][index_tt] < 0)
+            continue;
 
           /** check if we must now deal with a new source with a
               new index ppt->index_type. If yes, interpolate it at the
@@ -2038,7 +1898,6 @@
                                       tau0_minus_tau,
                                       w_trapz,
                                       tau_size),
->>>>>>> 129d024b
                      ptr->error_message,
                      ptr->error_message);
 
