/** @file transfer.c Documented transfer module.
 *
 * Julien Lesgourgues, 28.07.2013
 *
 * This module has two purposes:
 *
 * - at the beginning, to compute the transfer functions \f$
 *   \Delta_l^{X} (q) \f$, and store them in tables used for
 *   interpolation in other modules.
 *
 * - at any time in the code, to evaluate the transfer functions (for
 *   a given mode, initial condition, type and multipole l) at any
 *   wavenumber q (by interpolating within the interpolation table).
 *
 * Hence the following functions can be called from other modules:
 *
 * -# transfer_init() at the beginning (but after perturb_init()
 *    and bessel_init())
 *
 * -# transfer_functions_at_q() at any later time
 *
 * -# transfer_free() at the end, when no more calls to
 *    transfer_functions_at_q() are needed
 *
 * Note that in the standard implementation of CLASS, only the pre-computed
 * values of the transfer functions are used, no interpolation is necessary;
 * hence the routine transfer_functions_at_q() is actually never called.
 */

#include "transfer.h"

/**
 * Transfer function \f$ \Delta_l^{X} (q) \f$ at a given wavenumber q.
 *
 * For a given mode (scalar, vector, tensor), initial condition, type
 * (temperature, polarization, lensing, etc) and multipole, computes
 * the transfer function for an arbitary value of q by interpolating
 * between pre-computed values of q. This
 * function can be called from whatever module at whatever time,
 * provided that transfer_init() has been called before, and
 * transfer_free() has not been called yet.
 *
 * Wavenumbers are called q in this module and k in the perturbation
 * module. In flat universes k=q. In non-flat universes q and k differ
 * through q2 = k2 + K(1+m), where m=0,1,2 for scalar, vector,
 * tensor. q should be used throughout the transfer module, excepted
 * when interpolating or manipulating the source functions S(k,tau)
 * calculated in the perturbation module: for a given value of q, this
 * should be done at the corresponding k(q).
 *
 * @param index_md Input: index of requested mode
 * @param index_ic   Input: index of requested initial condition
 * @param index_tt   Input: index of requested type
 * @param index_l    Input: index of requested multipole
 * @param k          Input: any wavenumber
 * @param transfer_function Output: transfer function
 * @return the error status
 */

int transfer_functions_at_q(
                            struct transfers * ptr,
                            int index_md,
                            int index_ic,
                            int index_tt,
                            int index_l,
                            double q,
                            double * transfer_function
                            ) {
  /** Summary: */

  /** - interpolate in pre-computed table using array_interpolate_two() */
  class_call(array_interpolate_two(
                                   ptr->q,
                                   1,
                                   0,
                                   ptr->transfer[index_md]
                                   +((index_ic * ptr->tt_size[index_md] + index_tt) * ptr->l_size[index_md] + index_l)
                                   * ptr->q_size,
                                   1,
                                   ptr->q_size,
                                   q,
                                   transfer_function,
                                   1,
                                   ptr->error_message),
             ptr->error_message,
             ptr->error_message);

  return _SUCCESS_;
}

/**
 * This routine initializes the transfers structure, (in particular,
 * computes table of transfer functions \f$ \Delta_l^{X} (q) \f$)
 *
 * Main steps:
 *
 * - initialize all indices in the transfers structure
 *   and allocate all its arrays using transfer_indices_of_transfers().
 *
 * - for each thread (in case of parallel run), initialize the fields of a memory zone called the transfer_workspace with transfer_workspace_init()
 *
 * - loop over q values. For each q, compute the bessel functions if needed with transfer_update_HIS(), and defer the calculation of all transfer functions to transfer_compute_for_each_q()
 * - for each thread, free the the workspace with transfer_workspace_free()
 *
 * @param ppr Input : pointer to precision structure
 * @param pba Input : pointer to background structure
 * @param pth Input : pointer to thermodynamics structure
 * @param ppt Input : pointer to perturbation structure
 * @param ptr Output: pointer to initialized transfers structure
 * @return the error status
 */

int transfer_init(
                  struct precision * ppr,
                  struct background * pba,
                  struct thermo * pth,
                  struct perturbs * ppt,
                  struct nonlinear * pnl,
                  struct transfers * ptr
                  ) {

  /** Summary: */

  /** - define local variables */

  /* running index for wavenumbers */
  int index_q;

  /* conformal time today */
  double tau0;
  /* conformal time at recombination */
  double tau_rec;
  /* order of magnitude of the oscillation period of transfer functions */
  double q_period;

  /* maximum number of sampling times for transfer sources */
  int tau_size_max;

  /* array of sources S(k,tau), just taken from perturbation module,
     or transformed if non-linear corrections are needed
     sources[index_md][index_ic * ppt->tp_size[index_md] + index_tp][index_tau * ppt->k_size[index_md] + index_k]
  */
  double *** sources;

  /* array of source derivatives S''(k,tau)
     (second derivative with respect to k, not tau!),
     used to interpolate sources at the right values of k,
     sources_spline[index_md][index_ic * ppt->tp_size[index_md] + index_tp][index_tau * ppt->k_size[index_md] + index_k]
  */
  double *** sources_spline;

  /* pointer on workspace (one per thread if openmp) */
  struct transfer_workspace * ptw;

  /** - array with the correspondance between the index of sources in
      the perturbation module and in the transfer module,
      tp_of_tt[index_md][index_tt]
  */
  int ** tp_of_tt;

  /* structure containing the flat spherical bessel functions */

  HyperInterpStruct BIS;
  double xmax;

  /* This code can be optionally compiled with the openmp option for parallel computation.
     Inside parallel regions, the use of the command "return" is forbidden.
     For error management, instead of "return _FAILURE_", we will set the variable below
     to "abort = _TRUE_". This will lead to a "return _FAILURE_" jus after leaving the
     parallel region. */
  int abort = _FALSE_;

#ifdef _OPENMP

  /* instrumentation times */
  double tstart, tstop, tspent;

#endif

  /** check whether any spectrum in harmonic space (i.e., any C_l's) is actually requested */

  if (ppt->has_cls == _FALSE_) {
    ptr->has_cls = _FALSE_;
    if (ptr->transfer_verbose > 0)
      printf("No harmonic space transfer functions to compute. Transfer module skipped.\n");
    return _SUCCESS_;
  }
  else
    ptr->has_cls = _TRUE_;

  if (ptr->transfer_verbose > 0)
    fprintf(stdout,"Computing transfers\n");

  /** get number of modes (scalars, tensors...) */

  ptr->md_size = ppt->md_size;

  /** - get conformal age / recombination time
      from background / thermodynamics structures
      (only place where these structures are used in this module) */

  tau0 = pba->conformal_age;
  tau_rec = pth->tau_rec;

  /** - correspondance between k and l depend on angular diameter
      diatance, i.e. on curvature. */

  ptr->angular_rescaling = pth->angular_rescaling;

  /** order of magnitude of the oscillation period of transfer functions */

  /* In older version of CLASS, q_period was implicitely defined as 2.*_PI_/pth->rs_rec,
  where pth->rs_rec is the comoving sound horizon at recombination (~150 Mpc).
  Now it is defined as 2.*_PI_*pth->ra_rec/pow(tau0-tau_rec,2), where pth->ra_rec
  is the conformal angular diameter distance to recombination. For flat geometries,
  ra_rec=tau0-tau_rec, which means that q_period=2.*_PI_/(tau0-tau_rec). Since
  tau0-tau_rec~14000 Mpc, we have that the ratio between the old and new q_period
  is (tau0-tau_rec)/rs_rec ~ 14000/150 ~ 95. This is the reason why the parameter
  q_linstep is now set by default to 0.45, while in older versions of CLASS it was
  set to 0.004 */
  q_period = 2.*_PI_/(tau0-tau_rec)*ptr->angular_rescaling;
  
  /** - initialize all indices in the transfers structure and
      allocate all its arrays using transfer_indices_of_transfers() */

  class_call(transfer_indices_of_transfers(ppr,ppt,ptr,q_period,pba->K,pba->sgnK),
             ptr->error_message,
             ptr->error_message);

  /** - copy sources to a local array sources (in fact, only the pointers are copied, not the data), and eventually apply non-linear corrections to the sources */

  class_alloc(sources,
              ptr->md_size*sizeof(double**),
              ptr->error_message);

  class_call(transfer_perturbation_copy_sources_and_nl_corrections(ppt,pnl,ptr,sources),
             ptr->error_message,
             ptr->error_message);

  /** - spline all the sources passed by the perturbation module with respect to k (in order to interpolate later at a given value of k) */

  class_alloc(sources_spline,
              ptr->md_size*sizeof(double**),
              ptr->error_message);

  class_call(transfer_perturbation_source_spline(ppt,ptr,sources,sources_spline),
             ptr->error_message,
             ptr->error_message);

  /** - allocate and fill array describing the correspondence between perturbation types and transfer types */

  class_alloc(tp_of_tt,
              ptr->md_size*sizeof(int*),
              ptr->error_message);

  class_call(transfer_get_source_correspondence(ppt,ptr,tp_of_tt),
             ptr->error_message,
             ptr->error_message);

  /** - evaluate maximum number of sampled times in the transfer
      sources: needs to be known here, in order to allocate a large
      enough workspace */

  class_call(transfer_source_tau_size_max(ppr,pba,pth,ppt,ptr,tau_rec,tau0,&tau_size_max),
             ptr->error_message,
             ptr->error_message);

  /** - compute flat spherical bessel functions */

  xmax = ptr->q[ptr->q_size-1]*tau0;
  if (pba->sgnK == -1)
    xmax *= (ptr->l[ptr->l_size_max-1]/ppr->hyper_flat_approximation_nu)/asinh(ptr->l[ptr->l_size_max-1]/ppr->hyper_flat_approximation_nu)*1.01;

  class_call(hyperspherical_HIS_create(0,
                                       1.,
                                       ptr->l_size_max,
                                       ptr->l,
                                       ppr->hyper_x_min,
                                       xmax,
                                       ppr->hyper_sampling_flat,
                                       ptr->l[ptr->l_size_max-1]+1,
                                       ppr->hyper_phi_min_abs,
                                       &BIS,
                                       ptr->error_message),
             ptr->error_message,
             ptr->error_message);

  /*
    fprintf(stderr,"tau:%d   l:%d   q:%d\n",
    ppt->tau_size,
    ptr->l_size_max,
    ptr->q_size
    );
  */

  /** - eventually read the selection and evolution functions */

  class_call(transfer_global_selection_read(ptr),
             ptr->error_message,
             ptr->error_message);

  /** (a.3.) workspace, allocated in a parallel zone since in openmp
      version there is one workspace per thread */

  /* initialize error management flag */
  abort = _FALSE_;

  /* beginning of parallel region */

#pragma omp parallel                                                    \
  shared(tau_size_max,ptr,ppr,pba,pth,ppt,tp_of_tt,tau_rec,sources_spline,abort,BIS,tau0) \
  private(ptw,index_q,tstart,tstop,tspent)
  {

#ifdef _OPENMP
    tspent = 0.;
#endif

    /* allocate workspace */

    class_call_parallel(transfer_workspace_init(ptr,
                                                ppr,
                                                &ptw,
                                                ppt->tau_size,
                                                tau_size_max,
                                                pba->K,
                                                pba->sgnK,
                                                tau0-pth->tau_cut,
                                                &BIS),
                        ptr->error_message,
                        ptr->error_message);

    /** - loop over all wavenumbers (parallelised). For each wavenumber: */

#pragma omp for schedule (dynamic)

    for (index_q = 0; index_q < ptr->q_size; index_q++) {

#ifdef _OPENMP
      tstart = omp_get_wtime();
#endif

      if (ptr->transfer_verbose > 2)
        printf("Compute transfer for wavenumber [%d/%zu]\n",index_q,ptr->q_size-1);

      /* Update interpolation structure: */
      class_call_parallel(transfer_update_HIS(ppr,
                                              ptr,
                                              ptw,
                                              index_q,
                                              tau0),
                          ptr->error_message,
                          ptr->error_message);

      class_call_parallel(transfer_compute_for_each_q(ppr,
                                                      pba,
                                                      pth,
                                                      ppt,
                                                      ptr,
                                                      tp_of_tt,
                                                      index_q,
                                                      tau_size_max,
                                                      tau_rec,
                                                      sources,
                                                      sources_spline,
                                                      ptw),
                          ptr->error_message,
                          ptr->error_message);

#ifdef _OPENMP
      tstop = omp_get_wtime();

      tspent += tstop-tstart;
#endif

#pragma omp flush(abort)

    } /* end of loop over wavenumber */

    /* free workspace allocated inside parallel zone */
    class_call_parallel(transfer_workspace_free(ptr,ptw),
                        ptr->error_message,
                        ptr->error_message);

#ifdef _OPENMP
    if (ptr->transfer_verbose>1)
      printf("In %s: time spent in parallel region (loop over k's) = %e s for thread %d\n",
             __func__,tspent,omp_get_thread_num());
#endif

  } /* end of parallel region */

  if (abort == _TRUE_) return _FAILURE_;

#ifdef WITH_SONG1

  /* Compute the derived transfer functions */
  for (int index_q = 0; index_q < ptr->q_size; index_q++) {  
    for (int index_md = 0; index_md < ptr->md_size; index_md++) {
      for (int index_ic = 0; index_ic < ppt->ic_size[index_md]; index_ic++) {
        for (int index_tt = 0; index_tt < ptr->tt_size[index_md]; index_tt++) {
          for (int index_l = 0; index_l < ptr->l_size[index_md]; index_l++) {

            #define transfer(INDEX_TT) ptr->transfer[index_md]\
                                       [((index_ic * ptr->tt_size[index_md] + INDEX_TT)\
                                       * ptr->l_size[index_md] + index_l)\
                                       * ptr->q_size + index_q]\

            if ((ppt->has_cl_cmb_temperature == _TRUE_) && (index_tt == ptr->index_tt_t)) 
              transfer(ptr->index_tt_t) = transfer(ptr->index_tt_t0)
                                        + transfer(ptr->index_tt_t1)
                                        + transfer(ptr->index_tt_t2);
          }
        }
      }
    }
  }

#endif // WITH_SONG1
  
  /* finally, free arrays allocated outside parallel zone */

  class_call(transfer_perturbation_sources_spline_free(ppt,ptr,sources_spline),
             ptr->error_message,
             ptr->error_message);

  class_call(transfer_perturbation_sources_free(ppt,pnl,ptr,sources),
             ptr->error_message,
             ptr->error_message);

  class_call(transfer_free_source_correspondence(ptr,tp_of_tt),
             ptr->error_message,
             ptr->error_message);

  class_call(hyperspherical_HIS_free(&BIS,ptr->error_message),
             ptr->error_message,
             ptr->error_message);
  return _SUCCESS_;
}

/**
 * This routine frees all the memory space allocated by transfer_init().
 *
 * To be called at the end of each run, only when no further calls to
 * transfer_functions_at_k() are needed.
 *
 * @param ptr Input: pointer to transfers structure (which fields must be freed)
 * @return the error status
 */

int transfer_free(
                  struct transfers * ptr
                  ) {

  int index_md;

  if (ptr->has_cls == _TRUE_) {

    for (index_md = 0; index_md < ptr->md_size; index_md++) {
      free(ptr->l_size_tt[index_md]);
      free(ptr->transfer[index_md]);
      free(ptr->k[index_md]);
    }

    free(ptr->tt_size);
    free(ptr->l_size_tt);
    free(ptr->l_size);
    free(ptr->l);
#ifdef WITH_SONG1
    free (ptr->index_l);
<<<<<<< HEAD
#endif // WITH_SONG1
=======
    free (ptr->index_l_left);
#endif // WITH_BISPECTRA
>>>>>>> 93d7f52c
    free(ptr->q);
    free(ptr->k);
    free(ptr->transfer);

    if (ptr->nz_size > 0) {
      free(ptr->nz_z);
      free(ptr->nz_nz);
      free(ptr->nz_ddnz);
    }

    if (ptr->nz_evo_size > 0) {
      free(ptr->nz_evo_z);
      free(ptr->nz_evo_nz);
      free(ptr->nz_evo_dlog_nz);
      free(ptr->nz_evo_dd_dlog_nz);
    }
  }
  
  return _SUCCESS_;

}

/**
 * This routine defines all indices and allocates all tables
 * in the transfers structure
 *
 * Compute list of (k, l) values, allocate and fill corresponding
 * arrays in the transfers structure. Allocate the array of transfer
 * function tables.
 *
 * @param ppr Input : pointer to precision structure
 * @param ppt Input : pointer to perturbation structure
 * @param ptr Input/Output: pointer to transfer structure
 * @param rs_rec  Input : comoving distance to recombination
 * @return the error status
 */

int transfer_indices_of_transfers(
                                  struct precision * ppr,
                                  struct perturbs * ppt,
                                  struct transfers * ptr,
                                  double q_period,
                                  double K,
                                  int sgnK
                                  ) {

  /** Summary: */

  /** - define local variables */

  int index_md,index_tt,index_tt_common;

  /** define indices for transfer types */

  class_alloc(ptr->tt_size,ptr->md_size * sizeof(int),ptr->error_message);

  /** - type indices common to scalars and tensors */

  index_tt = 0;

  class_define_index(ptr->index_tt_t2,ppt->has_cl_cmb_temperature, index_tt,1);
  class_define_index(ptr->index_tt_e, ppt->has_cl_cmb_polarization,index_tt,1);

  index_tt_common=index_tt;

  /** - type indices for scalars */

  if (ppt->has_scalars == _TRUE_) {

    index_tt = index_tt_common;

    class_define_index(ptr->index_tt_t0,     ppt->has_cl_cmb_temperature,      index_tt,1);
    class_define_index(ptr->index_tt_t1,     ppt->has_cl_cmb_temperature,      index_tt,1);
    class_define_index(ptr->index_tt_lcmb,   ppt->has_cl_cmb_lensing_potential,index_tt,1);
    class_define_index(ptr->index_tt_density,ppt->has_nc_density,              index_tt,ppt->selection_num);
    class_define_index(ptr->index_tt_rsd,    ppt->has_nc_rsd,                  index_tt,ppt->selection_num);
    class_define_index(ptr->index_tt_d0,     ppt->has_nc_rsd,                  index_tt,ppt->selection_num);
    class_define_index(ptr->index_tt_d1,     ppt->has_nc_rsd,                  index_tt,ppt->selection_num);
    class_define_index(ptr->index_tt_nc_lens,ppt->has_nc_lens,                 index_tt,ppt->selection_num);
    class_define_index(ptr->index_tt_nc_g1,  ppt->has_nc_gr,                   index_tt,ppt->selection_num);
    class_define_index(ptr->index_tt_nc_g2,  ppt->has_nc_gr,                   index_tt,ppt->selection_num);
    class_define_index(ptr->index_tt_nc_g3,  ppt->has_nc_gr,                   index_tt,ppt->selection_num);
    class_define_index(ptr->index_tt_nc_g4,  ppt->has_nc_gr,                   index_tt,ppt->selection_num);
    class_define_index(ptr->index_tt_nc_g5,  ppt->has_nc_gr,                   index_tt,ppt->selection_num);
    class_define_index(ptr->index_tt_lensing,ppt->has_cl_lensing_potential,    index_tt,ppt->selection_num);
#ifdef WITH_SONG1
    class_define_index(ptr->index_tt_t,      ppt->has_cl_cmb_temperature,            index_tt,1);
    class_define_index(ptr->index_tt_rcmb0,     ppt->has_cl_cmb_reionisation_potential, index_tt,1);
    class_define_index(ptr->index_tt_rcmb1,     ppt->has_cl_cmb_reionisation_potential, index_tt,1);
    class_define_index(ptr->index_tt_zeta,   ppt->has_cl_cmb_zeta,                   index_tt,1);
#endif // WITH_SONG1

    ptr->tt_size[ppt->index_md_scalars]=index_tt;

  }

  /** - type indices for vectors */

  if (ppt->has_vectors == _TRUE_) {

    index_tt = index_tt_common;

    class_define_index(ptr->index_tt_t1,ppt->has_cl_cmb_temperature, index_tt,1);
    class_define_index(ptr->index_tt_b, ppt->has_cl_cmb_polarization,index_tt,1);

    ptr->tt_size[ppt->index_md_vectors]=index_tt;

  }

  /** - type indices for tensors */

  if (ppt->has_tensors == _TRUE_) {

    index_tt = index_tt_common;

    class_define_index(ptr->index_tt_b, ppt->has_cl_cmb_polarization,index_tt,1);

    ptr->tt_size[ppt->index_md_tensors]=index_tt;

  }

  /** - allocate arrays of (k, l) values and transfer functions */

  /* number of l values for each mode and type,
     l_size_tt[index_md][index_tt], and maximized for each mode,
     l_size[index_md] */

  class_alloc(ptr->l_size,ptr->md_size * sizeof(int),ptr->error_message);

  class_alloc(ptr->l_size_tt,ptr->md_size * sizeof(int *),ptr->error_message);

  for (index_md = 0; index_md < ptr->md_size; index_md++) {
    class_alloc(ptr->l_size_tt[index_md],ptr->tt_size[index_md] * sizeof(int),ptr->error_message);
  }

  /* array (of array) of transfer functions for each mode, transfer[index_md] */

  class_alloc(ptr->transfer,ptr->md_size * sizeof(double *),ptr->error_message);

  /** get q values using transfer_get_q_list() */

  class_call(transfer_get_q_list(ppr,ppt,ptr,q_period,K,sgnK),
             ptr->error_message,
             ptr->error_message);

  /** get k values using transfer_get_k_list() */
  class_call(transfer_get_k_list(ppt,ptr,K),
             ptr->error_message,
             ptr->error_message);

  /* for testing, it can be useful to print the q list in a file: */

  /*
    FILE * out=fopen("output/q","w");
    int index_q;

    for (index_q=0; index_q < ptr->q_size; index_q++) {

    fprintf(out,"%d %e %e %e %e\n",
    index_q,
    ptr->q[index_q],
    ptr->k[0][index_q],
    ptr->q[index_q]/sqrt(sgnK*K),
    ptr->q[index_q+1]-ptr->q[index_q]);

    }

    fclose(out);
  */

  /** get l values using transfer_get_l_list() */
  class_call(transfer_get_l_list(ppr,ppt,ptr,sgnK),
             ptr->error_message,
             ptr->error_message);

  /** - loop over modes (scalar, etc). For each mode: */

  for (index_md = 0; index_md < ptr->md_size; index_md++) {

    /** allocate arrays of transfer functions, (ptr->transfer[index_md])[index_ic][index_tt][index_l][index_k] */
    class_alloc(ptr->transfer[index_md],
                ppt->ic_size[index_md] * ptr->tt_size[index_md] * ptr->l_size[index_md] * ptr->q_size * sizeof(double),
                ptr->error_message);

  }

  return _SUCCESS_;

}

int transfer_perturbation_copy_sources_and_nl_corrections(
                                                          struct perturbs * ppt,
                                                          struct nonlinear * pnl,
                                                          struct transfers * ptr,
                                                          double *** sources
                                                          ) {
  int index_md;
  int index_ic;
  int index_tp;
  int index_k;
  int index_tau;

  for (index_md = 0; index_md < ptr->md_size; index_md++) {

    class_alloc(sources[index_md],
                ppt->ic_size[index_md]*ppt->tp_size[index_md]*sizeof(double*),
                ptr->error_message);

    for (index_ic = 0; index_ic < ppt->ic_size[index_md]; index_ic++) {

      for (index_tp = 0; index_tp < ppt->tp_size[index_md]; index_tp++) {

        if ((pnl->method != nl_none) && (_scalars_) &&
            (((ppt->has_source_delta_m == _TRUE_) && (index_tp == ppt->index_tp_delta_m)) ||
             ((ppt->has_source_theta_m == _TRUE_) && (index_tp == ppt->index_tp_theta_m)) ||
             ((ppt->has_source_phi == _TRUE_) && (index_tp == ppt->index_tp_phi)) ||
             ((ppt->has_source_phi_prime == _TRUE_) && (index_tp == ppt->index_tp_phi_prime)) ||
             ((ppt->has_source_phi_plus_psi == _TRUE_) && (index_tp == ppt->index_tp_phi_plus_psi)) ||
             ((ppt->has_source_psi == _TRUE_) && (index_tp == ppt->index_tp_psi)))) {

          class_alloc(sources[index_md][index_ic * ppt->tp_size[index_md] + index_tp],
                      ppt->k_size[index_md]*ppt->tau_size*sizeof(double),
                      ptr->error_message);

          for (index_tau=0; index_tau<ppt->tau_size; index_tau++) {
            for (index_k=0; index_k<ppt->k_size[index_md]; index_k++) {
              sources[index_md]
                [index_ic * ppt->tp_size[index_md] + index_tp]
                [index_tau * ppt->k_size[index_md] + index_k] =
                ppt->sources[index_md]
                [index_ic * ppt->tp_size[index_md] + index_tp]
                [index_tau * ppt->k_size[index_md] + index_k]
                * pnl->nl_corr_density[index_tau * ppt->k_size[index_md] + index_k];
            }
          }
        }
        else {
          sources[index_md][index_ic * ppt->tp_size[index_md] + index_tp] =
            ppt->sources[index_md][index_ic * ppt->tp_size[index_md] + index_tp];
        }
      }
    }
  }

  return _SUCCESS_;

}


int transfer_perturbation_source_spline(
                                        struct perturbs * ppt,
                                        struct transfers * ptr,
                                        double *** sources,
                                        double *** sources_spline
                                        ) {
  int index_md;
  int index_ic;
  int index_tp;

  for (index_md = 0; index_md < ptr->md_size; index_md++) {

    class_alloc(sources_spline[index_md],
                ppt->ic_size[index_md]*ppt->tp_size[index_md]*sizeof(double*),
                ptr->error_message);

    for (index_ic = 0; index_ic < ppt->ic_size[index_md]; index_ic++) {

      for (index_tp = 0; index_tp < ppt->tp_size[index_md]; index_tp++) {

        class_alloc(sources_spline[index_md][index_ic * ppt->tp_size[index_md] + index_tp],
                    ppt->k_size[index_md]*ppt->tau_size*sizeof(double),
                    ptr->error_message);

        class_call(array_spline_table_columns2(ppt->k[index_md],
                                               ppt->k_size[index_md],
                                               sources[index_md][index_ic * ppt->tp_size[index_md] + index_tp],
                                               ppt->tau_size,
                                               sources_spline[index_md][index_ic * ppt->tp_size[index_md] + index_tp],
                                               _SPLINE_EST_DERIV_,
                                               ptr->error_message),
                   ptr->error_message,
                   ptr->error_message);

      }
    }
  }

  return _SUCCESS_;

}

int transfer_perturbation_sources_free(
                                       struct perturbs * ppt,
                                       struct nonlinear * pnl,
                                       struct transfers * ptr,
                                       double *** sources
                                       ) {
  int index_md;
  int index_ic;
  int index_tp;

  for (index_md = 0; index_md < ptr->md_size; index_md++) {
    for (index_ic = 0; index_ic < ppt->ic_size[index_md]; index_ic++) {
      for (index_tp = 0; index_tp < ppt->tp_size[index_md]; index_tp++) {
        if ((pnl->method != nl_none) && (_scalars_) &&
            (((ppt->has_source_delta_m == _TRUE_) && (index_tp == ppt->index_tp_delta_m)) ||
             ((ppt->has_source_theta_m == _TRUE_) && (index_tp == ppt->index_tp_theta_m)) ||
             ((ppt->has_source_phi == _TRUE_) && (index_tp == ppt->index_tp_phi)) ||
             ((ppt->has_source_phi_prime == _TRUE_) && (index_tp == ppt->index_tp_phi_prime)) ||
             ((ppt->has_source_phi_plus_psi == _TRUE_) && (index_tp == ppt->index_tp_phi_plus_psi)) ||
             ((ppt->has_source_psi == _TRUE_) && (index_tp == ppt->index_tp_psi)))) {

          free(sources[index_md][index_ic * ppt->tp_size[index_md] + index_tp]);
        }
      }
    }
    free(sources[index_md]);
  }
  free(sources);

  return _SUCCESS_;
}

int transfer_perturbation_sources_spline_free(
                                              struct perturbs * ppt,
                                              struct transfers * ptr,
                                              double *** sources_spline
                                              ) {
  int index_md;
  int index_ic;
  int index_tp;

  for (index_md = 0; index_md < ptr->md_size; index_md++) {
    for (index_ic = 0; index_ic < ppt->ic_size[index_md]; index_ic++) {
      for (index_tp = 0; index_tp < ppt->tp_size[index_md]; index_tp++) {
        free(sources_spline[index_md][index_ic * ppt->tp_size[index_md] + index_tp]);
      }
    }
    free(sources_spline[index_md]);
  }
  free(sources_spline);

  return _SUCCESS_;
}

/**
 * This routine defines the number and values of mutipoles l for all modes.
 *
 * @param ppr  Input : pointer to precision structure
 * @param ppt  Input : pointer to perturbation structure
 * @param ptr  Input/Output : pointer to transfers structure containing l's
 * @param sgnK Input: curvature paramater of the Universe (-1,0,1 for open, flat, closed)
 * @return the error status
 */

int transfer_get_l_list(
                        struct precision * ppr,
                        struct perturbs * ppt,
                        struct transfers * ptr,
                        int sgnK
                        ) {

  int index_l;
  int l_max=0;
  int index_md;
  int index_tt;
  int increment,current_l;

  /*
    fprintf(stderr,"rescaling %e logstep %e linstep %e\n",
    ptr->angular_rescaling,
    pow(ppr->l_logstep,ptr->angular_rescaling),
    ppr->l_linstep*ptr->angular_rescaling);
  */

  /* check that largests need value of l_max */

  if (ppt->has_cls == _TRUE_) {

    if (ppt->has_scalars == _TRUE_) {

      if ((ppt->has_cl_cmb_temperature == _TRUE_) ||
          (ppt->has_cl_cmb_polarization == _TRUE_) ||
#ifdef WITH_SONG1
          (ppt->has_cl_cmb_reionisation_potential == _TRUE_) ||
          (ppt->has_cl_cmb_zeta == _TRUE_) ||
#endif // WITH_SONG1
          (ppt->has_cl_cmb_lensing_potential == _TRUE_))
        l_max=MAX(ppt->l_scalar_max,l_max);

      if ((ppt->has_cl_lensing_potential == _TRUE_) ||
          (ppt->has_cl_number_count == _TRUE_))
        l_max=MAX(ppt->l_lss_max,l_max);
    }

    if (ppt->has_tensors == _TRUE_)
      l_max=MAX(ppt->l_tensor_max,l_max);

  }

  /* allocate and fill l array */

  /** - start from l = 2 and increase with logarithmic step */

  /* Change the steps according to the curvature of the Universe */
  int l_linstep = ppr->l_linstep;
  double l_logstep = ppr->l_logstep;

  if (sgnK != 0) {
    l_linstep *= ptr->angular_rescaling;
    l_logstep = pow(ppr->l_logstep,ptr->angular_rescaling);
  }

  index_l = 0;
  current_l = 2;
  increment = MAX((int)(current_l * (l_logstep-1.)),1);
  
  while (((current_l+increment) < l_max) && (increment < l_linstep)) {
    
    index_l ++;
    current_l += increment;
    increment = MAX((int)(current_l * (l_logstep-1.)),1);
    
  }

  /** - when the logarithmic step becomes larger than some linear step,
      stick to this linear step till l_max */

  increment = MAX (l_linstep, 1);

  while ((current_l+increment) <= l_max) {
    
    index_l ++;
    current_l += increment;

  }

  /** - last value set to exactly l_max */

  if (current_l != l_max) {

    index_l ++;
    current_l = l_max;

  }

  ptr->l_size_max = index_l+1;

  /** - so far we just counted the number of values. Now repeat the
      whole thing but fill array with values. */

  class_alloc(ptr->l,ptr->l_size_max*sizeof(int),ptr->error_message);
  
  index_l = 0;
  ptr->l[0] = 2;
  increment = MAX((int)(ptr->l[0] * (l_logstep-1.)),1);
  
  while (((ptr->l[index_l]+increment) < l_max) && 
         (increment < l_linstep)) {
    
    index_l ++;
    ptr->l[index_l]=ptr->l[index_l-1]+increment;
    increment = MAX((int)(ptr->l[index_l] * (l_logstep-1.)),1);
    
  }
  
  increment = l_linstep;
  
  while ((ptr->l[index_l]+increment) <= l_max) {
    
    index_l ++;
    ptr->l[index_l]=ptr->l[index_l-1]+increment;
    
  }
  
  if (ptr->l[index_l] != l_max) {
    
    index_l ++;
    ptr->l[index_l]= l_max;
    
  }

#ifdef WITH_SONG1

  /* The user might have asked to output the bispectra at specific configurations
  of l1, l2 and l3 using the l1_out and l2_out parameters. Here we add these l-values
  to the list of computed multipoles in SONG, that is, to ptr->l. */

  if (ppr->l_out_size > 0) {

    /* If we are running in l_out_mode, SONG will compute only the l values specified
    here, and ignore the previously added l. Therefore, we erase the l grid completely */
    if (ppr->l_out_mode == _TRUE_)
      ptr->l_size_max = 0;

    /* Build a 1D array with the output values for l1 and l2 */
    int * l_out;
    class_alloc (l_out, (2*ppr->l_out_size)*sizeof(int), ppr->error_message);
    for (int index_l_out=0; index_l_out < ppr->l_out_size; ++index_l_out) {
      l_out[2*index_l_out] = ppr->l1_out[index_l_out];
      l_out[2*index_l_out + 1] = ppr->l2_out[index_l_out];
      if (ppr->l2_out[index_l_out] < 0) /* Ignore negative values */
        l_out[2*index_l_out + 1] = l_out[2*index_l_out];
    }

    /* Merge ptr->l with the l1 and l2 output points, sort the resulting array and
    remove the duplicates in it */
    class_call (merge_arrays_int (
                  ptr->l,
                  ptr->l_size_max,
                  l_out,
                  2*ppr->l_out_size,
                  &(ptr->l),
                  &(ptr->l_size_max),
                  compare_integers,
                  ptr->error_message
                  ),
      ptr->error_message,
      ptr->error_message);

    free (l_out);

  } // end of if l_out


  /* If needed, convert odd values to even ones or viceversa. */

  if ((ppr->compute_only_even_ls==_TRUE_) || (ppr->compute_only_odd_ls==_TRUE_)) {

    int * l_copy;
    class_alloc (l_copy, ptr->l_size_max*sizeof(int), ptr->error_message);

    for (int index_l=0; index_l < ptr->l_size_max; ++index_l)
      l_copy[index_l] = ptr->l[index_l];

    /* Create an all-even grid */
    if (ppr->compute_only_even_ls == _TRUE_) {
      for (int index_l=0; index_l < ptr->l_size_max; ++index_l)
        if (l_copy[index_l]%2!=0)
          l_copy[index_l] = l_copy[index_l]+1;
    }
    /* ... or an all-odd grid */
    else if (ppr->compute_only_odd_ls == _TRUE_) {
      for (int index_l=0; index_l < ptr->l_size_max; ++index_l)
        if (l_copy[index_l]%2==0)
          l_copy[index_l] = l_copy[index_l]+1;
    }

    /* Some debug */
    // for (index_l=0; index_l < ptr->l_size_max; ++index_l)
    //   printf ("%5d %5d\n", index_l, l_copy[index_l]);

    /* Remove duplicates */
    int index_l_copy = 0;
    index_l = 0;
    ptr->l[index_l] = l_copy[index_l_copy];
    index_l++;

    for (index_l_copy=1; index_l_copy < ptr->l_size_max; ++index_l_copy) {
      if (l_copy[index_l_copy] != l_copy[index_l_copy-1]) {
        ptr->l[index_l] = l_copy[index_l_copy];
        index_l++;
      }
    }

    ptr->l_size_max = index_l;

    free (l_copy);

  } // if(compute even/odd l-grid)


  /* Find out the index in ptr->l corresponding to a given l */

  class_alloc (ptr->index_l, (ptr->l[ptr->l_size_max-1]+1)*sizeof(int), ptr->error_message);

  for(int l=0; l<=ptr->l[ptr->l_size_max-1]; ++l) {

    ptr->index_l[l] = -1;

    for (index_l=0; index_l<ptr->l_size_max; ++index_l)
      if (l == ptr->l[index_l])
        ptr->index_l[l] = index_l;    

  }


  /* Find out the index in ptr->l at the left of a given l */

  class_alloc (ptr->index_l_left, (ptr->l[ptr->l_size_max-1]+1)*sizeof(int), ptr->error_message);

  for(int l=0; l<=ptr->l[ptr->l_size_max-1]; ++l) {
      
    ptr->index_l_left[l] = ptr->l_size_max-1;

    while ((ptr->index_l_left[l] >= 0) && (ptr->l[ptr->index_l_left[l]] > l))
      ptr->index_l_left[l]--;
    
  }


  /* Find out the index in ptr->l corresponding to a given l. */


  /* Assign to each output l the corresponding index in ptr->l */

  for (int index_l_out=0; index_l_out < ppr->l_out_size; ++index_l_out) {

    ppr->index_l1_out[index_l_out] = ptr->index_l[ppr->l1_out[index_l_out]];
    if (ppr->l2_out[index_l_out] > 0)
      ppr->index_l2_out[index_l_out] = ptr->index_l[ppr->l2_out[index_l_out]];
    else /* Mark negative values of l2_out with a negative index */
      ppr->index_l2_out[index_l_out] = -1;

    if (ppr->l2_out[index_l_out] > 0)
      class_test ((ptr->index_l[ppr->l1_out[index_l_out]] < 0) || (ptr->index_l[ppr->l2_out[index_l_out]] < 0),
        ptr->error_message,
        "assignation of index_l1_out or index_l2_out went wrong for index_l_out=%d", index_l_out);

  }


  /* Print some information on the multipoles to be computed */
  if (ptr->transfer_verbose > 0)
    printf(" -> we shall compute %d %smultipoles ranging from l=%d to %d\n",
      ptr->l_size_max, (ppr->compute_only_even_ls==_TRUE_?"EVEN ":""), ptr->l[0], ptr->l[ptr->l_size_max-1]);

  /* Print the full l-list */
  if (ptr->transfer_verbose > 0) {
    printf ("     * ");
    for (index_l=0; index_l < (ptr->l_size_max-1); ++index_l)
      printf ("%d,", ptr->l[index_l]);
    printf ("%d\n", ptr->l[index_l]);
  }

  /* Debug - Print out the l-list highlighting the output values */
  // printf ("# ~~~ l-sampling (size=%d) ~~~\n", ptr->l_size_max);
  // for (int index_l=0; index_l < ptr->l_size_max; ++index_l) {
  //   printf ("%17d %17d", index_l, ptr->l[index_l]);
  //   for (int index_l_out=0; index_l_out < ppr->l_out_size; ++index_l_out) {
  //     if (index_l==ppr->index_l1_out[index_l_out]) printf ("\t(pair #%d, l1) ", index_l_out);
  //     if (index_l==ppr->index_l2_out[index_l_out]) printf ("\t(pair #%d, l2) ", index_l_out);
  //   }
  //   printf ("\n");
  // }

#endif // WITH_SONG1


  /* for each mode and type, find relevant size of l array,
     l_size_tt[index_md][index_tt] (since for some modes and types
     l_max can be smaller). Also, maximize this size for each mode to
     find l_size[index_md]. */

  for (index_md=0; index_md < ppt->md_size; index_md++) {

    ptr->l_size[index_md] = 0;

    for (index_tt=0;index_tt<ptr->tt_size[index_md];index_tt++) {

      if (_scalars_) {

        if ((ppt->has_cl_cmb_temperature == _TRUE_) &&
            ((index_tt == ptr->index_tt_t0) || (index_tt == ptr->index_tt_t1) || (index_tt == ptr->index_tt_t2)))
          l_max=ppt->l_scalar_max;

        if ((ppt->has_cl_cmb_polarization == _TRUE_) && (index_tt == ptr->index_tt_e))
          l_max=ppt->l_scalar_max;

        if ((ppt->has_cl_cmb_lensing_potential == _TRUE_) && (index_tt == ptr->index_tt_lcmb))
          l_max=ppt->l_scalar_max;

        if ((_index_tt_in_range_(ptr->index_tt_density, ppt->selection_num, ppt->has_nc_density)) ||
            (_index_tt_in_range_(ptr->index_tt_rsd,     ppt->selection_num, ppt->has_nc_rsd)) ||
            (_index_tt_in_range_(ptr->index_tt_d0,      ppt->selection_num, ppt->has_nc_rsd)) ||
            (_index_tt_in_range_(ptr->index_tt_d1,      ppt->selection_num, ppt->has_nc_rsd)) ||
            (_index_tt_in_range_(ptr->index_tt_nc_lens, ppt->selection_num, ppt->has_nc_lens))||
            (_index_tt_in_range_(ptr->index_tt_nc_g1,   ppt->selection_num, ppt->has_nc_gr))  ||
            (_index_tt_in_range_(ptr->index_tt_nc_g2,   ppt->selection_num, ppt->has_nc_gr))  ||
            (_index_tt_in_range_(ptr->index_tt_nc_g3,   ppt->selection_num, ppt->has_nc_gr))  ||
            (_index_tt_in_range_(ptr->index_tt_nc_g4,   ppt->selection_num, ppt->has_nc_gr))  ||
            (_index_tt_in_range_(ptr->index_tt_nc_g5,   ppt->selection_num, ppt->has_nc_gr))
            )
          l_max=ppt->l_lss_max;

        if ((ppt->has_cl_lensing_potential == _TRUE_) && (index_tt >= ptr->index_tt_lensing) && (index_tt < ptr->index_tt_lensing+ppt->selection_num))
          l_max=ppt->l_lss_max;

#ifdef WITH_SONG1
        if ((ppt->has_cl_cmb_reionisation_potential == _TRUE_ && index_tt == ptr->index_tt_rcmb0) ||
            (ppt->has_cl_cmb_reionisation_potential == _TRUE_ && index_tt == ptr->index_tt_rcmb1) ||
            (ppt->has_cl_cmb_zeta == _TRUE_ && index_tt == ptr->index_tt_zeta))
          l_max=ppt->l_scalar_max;
#endif // WITH_SONG1

      }

      if (_tensors_) {
        l_max = ppt->l_tensor_max;
      }

      class_test(l_max > ptr->l[ptr->l_size_max-1],
                 ptr->error_message,
                 "For mode %d, type %d, asked for l_max=%d greater than in Bessel table where l_max=%d",
                 index_md,
                 index_tt,
                 l_max,
                 ptr->l[ptr->l_size_max-1]);

      index_l=0;
      while (ptr->l[index_l] < l_max) index_l++;
      ptr->l_size_tt[index_md][index_tt]=index_l+1;

      if (ptr->l_size_tt[index_md][index_tt] < ptr->l_size_max)
        ptr->l_size_tt[index_md][index_tt]++;
      if (ptr->l_size_tt[index_md][index_tt] < ptr->l_size_max)
        ptr->l_size_tt[index_md][index_tt]++;

      ptr->l_size[index_md] = MAX(ptr->l_size[index_md],ptr->l_size_tt[index_md][index_tt]);

    }
  }

  return _SUCCESS_;

}

/**
 * This routine defines the number and values of wavenumbers q for
 * each mode (goes smoothly from logarithmic step for small q's to
 * linear step for large q's).
 *
 * @param ppr     Input : pointer to precision structure
 * @param ppt     Input : pointer to perturbation structure
 * @param ptr     Input/Output : pointer to transfers structure containing q's
 * @param rs_rec  Input : comoving distance to recombination
 * @param index_md Input: index of requested mode (scalar, tensor, etc)
 * @return the error status
 */

int transfer_get_q_list(
                        struct precision * ppr,
                        struct perturbs * ppt,
                        struct transfers * ptr,
                        double q_period,
                        double K,
                        int sgnK
                        ) {

  int index_q;
  double q,q_min=0.,q_max=0.,q_step,k_max;
  int nu, nu_min, nu_proposed;
  int q_size_max;
  double q_approximation;
  double last_step=0.;
  int last_index=0;
  double q_logstep_spline;
  double q_logstep_trapzd;
  int index_md;

  /* first and last value in flat case*/

  if (sgnK == 0) {
    q_min = ppt->k_min;

    q_max = 0.;
    for (index_md=0; index_md<ppt->md_size; index_md++) {
      q_max = MAX(q_max,ppt->k[index_md][ppt->k_size_cl[index_md]-1]);
    }

    K=0;
  }

  /* first and last value in open case*/

  else if (sgnK == -1) {
    q_min = sqrt(ppt->k_min*ppt->k_min+K);

    k_max = 0.;
    for (index_md=0; index_md<ppt->md_size; index_md++) {
      k_max = MAX(k_max,ppt->k[index_md][ppt->k_size_cl[index_md]-1]);
    }

    q_max = sqrt(k_max*k_max+K);
    if (ppt->has_vectors == _TRUE_)
      q_max = MIN(q_max,sqrt(k_max*k_max+2.*K));
    if (ppt->has_tensors == _TRUE_)
      q_max = MIN(q_max,sqrt(k_max*k_max+3.*K));
  }

  /* first and last value in closed case*/

  else if (sgnK == 1) {
    nu_min = 3;
    q_min = nu_min * sqrt(K);

    q_max = 0.;
    for (index_md=0; index_md<ppt->md_size; index_md++) {
      q_max = MAX(q_max,ppt->k[index_md][ppt->k_size_cl[index_md]-1]);
    }
  }

  /* adjust the parameter governing the log step size to curvature */

  q_logstep_spline = ppr->q_logstep_spline/pow(ptr->angular_rescaling,ppr->q_logstep_open);
  q_logstep_trapzd = ppr->q_logstep_trapzd;

  /* very conservative estimate of number of values */

  if (sgnK == 1) {

    q_approximation = MIN(ppr->hyper_flat_approximation_nu,(q_max/sqrt(K)));

    /* max contribution from integer nu values */
    q_step = 1.+q_period*ppr->q_logstep_trapzd;
    q_size_max = 2*(int)(log(q_approximation/q_min)/log(q_step));

    q_step = q_period*ppr->q_linstep;
    q_size_max += 2*(int)((q_approximation-q_min)/q_step);

    /* max contribution from non-integer nu values */
    q_step = 1.+q_period*ppr->q_logstep_spline;
    q_size_max += 2*(int)(log(q_max/q_approximation)/log(q_step));

    q_step = q_period*ppr->q_linstep;
    q_size_max += 2*(int)((q_max-q_approximation)/q_step);

  }
  else {

    /* max contribution from non-integer nu values */
    q_step = 1.+q_period*ppr->q_logstep_spline;
    q_size_max = 5*(int)(log(q_max/q_min)/log(q_step));

    q_step = q_period*ppr->q_linstep;
    q_size_max += 5*(int)((q_max-q_min)/q_step);

  }

  /* create array with this conservative size estimate. The exact size
     will be readjusted below, after filling the array. */

  class_alloc(ptr->q,
              q_size_max*sizeof(double),
              ptr->error_message);

  /* assign the first value before starting the loop */

  index_q = 0;
  ptr->q[index_q] = q_min;
  nu = 3;
  index_q++;

  /* loop over the values */

  while (ptr->q[index_q-1] < q_max) {

    class_test(index_q >= q_size_max,ptr->error_message,"buggy q-list definition");

    /* step size formula in flat/open case. Step goes gradually from
       logarithmic to linear:

       - in the small q limit, it is logarithmic with: (delta q / q) =
       q_period * q_logstep_spline

       - in the large q limit, it is linear with: (delta q) = q_period
       * ppr->q_linstep
       */

    if (sgnK<=0) {

      q = ptr->q[index_q-1]
        + q_period * ppr->q_linstep * ptr->q[index_q-1]
        / (ptr->q[index_q-1] + ppr->q_linstep/q_logstep_spline);

    }

    /* step size formula in closed case. Same thing excepted that:

       - in the small q limit, the logarithmic step is reduced, being
       given by q_logstep_trapzd, and values are rounded to integer
       values of nu=q/sqrt(K). This happens as long as
       nu<nu_flat_approximation

       - for nu>nu_flat_approximation, the step gradually catches up
       the same expression as in the flat/opne case, and there is no
       need to round up to integer nu's.
    */

    else {

      if (nu < (int)ppr->hyper_flat_approximation_nu) {

        q = ptr->q[index_q-1]
          + q_period * ppr->q_linstep * ptr->q[index_q-1]
          / (ptr->q[index_q-1] + ppr->q_linstep/q_logstep_trapzd);

        nu_proposed = (int)(q/sqrt(K));
        if (nu_proposed <= nu+1)
          nu = nu+1;
        else
          nu = nu_proposed;

        q = nu*sqrt(K);
        last_step = q - ptr->q[index_q-1];
        last_index = index_q+1;
      }
      else {

        q_step = q_period * ppr->q_linstep * ptr->q[index_q-1] / (ptr->q[index_q-1] + ppr->q_linstep/q_logstep_spline);

        if (index_q-last_index < (int)ppr->q_numstep_transition)
          q = ptr->q[index_q-1] + (1-(double)(index_q-last_index)/ppr->q_numstep_transition) * last_step + (double)(index_q-last_index)/ppr->q_numstep_transition * q_step;
        else
          q = ptr->q[index_q-1] + q_step;
      }
    }

    ptr->q[index_q] = q;
    index_q++;
  }

  /* infer total number of values (also checking if we overshooted the last point) */

  if (ptr->q[index_q-1] > q_max)
    ptr->q_size=index_q-1;
  else
    ptr->q_size=index_q;

  class_test(ptr->q_size<2,ptr->error_message,"buggy q-list definition");

  //fprintf(stderr,"q_size_max=%d q_size = %d\n",q_size_max,ptr->q_size);
  //fprintf(stderr,"q_size = %d\n",ptr->q_size);

  /* now, readjust array size */

  class_realloc(ptr->q,
                ptr->q,
                ptr->q_size*sizeof(double),
                ptr->error_message);

  /* in curved universe, check at which index the flat rescaling
     approximation will start being used */

  if (sgnK != 0) {

    q_approximation = ppr->hyper_flat_approximation_nu * sqrt(sgnK*K);
    for (ptr->index_q_flat_approximation=0;
         ptr->index_q_flat_approximation < ptr->q_size-1;
         ptr->index_q_flat_approximation++) {
      if (ptr->q[ptr->index_q_flat_approximation] > q_approximation) break;
    }
    if (ptr->transfer_verbose > 1)
      printf("Flat bessel approximation spares hyperspherical bessel computations for %zu wavenumebrs over a total of %zu\n",
             ptr->q_size-ptr->index_q_flat_approximation,ptr->q_size);
  }

  return _SUCCESS_;

}

/**
 * This routine infers from the q values a list of corresponding k
 * avlues for each mode.
 *
 * @param ppt     Input : pointer to perturbation structure
 * @param ptr     Input/Output : pointer to transfers structure containing q's
 * @param K       Input : spatial curvature
 * @return the error status
 */

int transfer_get_k_list(
                        struct perturbs * ppt,
                        struct transfers * ptr,
                        double K
                        ) {

  int index_md;
  int index_q;
  double m=0.;

  class_alloc(ptr->k,ptr->md_size*sizeof(double*),ptr->error_message);

  for (index_md = 0; index_md <  ptr->md_size; index_md++) {

    class_alloc(ptr->k[index_md],ptr->q_size*sizeof(double),ptr->error_message);

    if (_scalars_) {
      m=0.;
    }
    if (_vectors_) {
      m=1.;
    }
    if (_tensors_) {
      m=2.;
    }

    for (index_q=0; index_q < ptr->q_size; index_q++) {
      ptr->k[index_md][index_q] = sqrt(ptr->q[index_q]*ptr->q[index_q]-K*(m+1.));
    }

    if (ptr->k[index_md][0] < ppt->k[index_md][0]){
      /** If ptr->k[index_md][0] < ppt->k[index_md][0] at the level of rounding,
          adjust first value of k_list to avoid interpolation errors: */
      if ((ppt->k[index_md][0]-ptr->k[index_md][0]) < 10.*DBL_EPSILON){
        ptr->k[index_md][0] = ppt->k[index_md][0];
      }
      else{
        class_stop(ptr->error_message,
                   "bug in k_list calculation: in perturbation module k_min=%e, in transfer module k_min[mode=%d]=%e, interpolation impossible",
                   ppt->k[0][0],
                   index_md,
                   ptr->k[index_md][0]);
      }
    }

    /**
       class_test(ptr->k[index_md][0] < ppt->k[index_md][0],
       ptr->error_message,
       "bug in k_list calculation: in perturbation module k_min=%e, in transfer module k_min[mode=%d]=%e, interpolation impossible",
       ppt->k[0][0],
       index_md,
       ptr->k[index_md][0]);
    */
    class_test(ptr->k[index_md][ptr->q_size-1] > ppt->k[0][ppt->k_size_cl[0]-1],
               ptr->error_message,
               "bug in k_list calculation: in perturbation module k_max=%e, in transfer module k_max[mode=%d]=%e, interpolation impossible",
               ppt->k[0][ppt->k_size_cl[0]],
               index_md,
               ptr->k[index_md][ptr->q_size-1]);


  }

  return _SUCCESS_;

}

/**
 * This routine defines the correspondence between the sources in the
 * perturbation and transfer module.
 *
 * @param ppt  Input : pointer to perturbation structure
 * @param ptr  Input : pointer to transfers structure containing l's
 * @param index_md : Input: index of mode (scalar, tensor...)
 * @param tp_of_tt : Input/Output: array with the correspondance (allocated before, filled here)
 * @return the error status
 */

int transfer_get_source_correspondence(
                                       struct perturbs * ppt,
                                       struct transfers * ptr,
                                       int ** tp_of_tt
                                       ) {

  /* running index on modes */
  int index_md;

  /* running index on transfer types */
  int index_tt;

  /** - which source are we considering? Define correspondence
      between transfer types and source types */

  for (index_md = 0; index_md < ptr->md_size; index_md++) {

    class_alloc(tp_of_tt[index_md],ptr->tt_size[index_md]*sizeof(int),ptr->error_message);

    for (index_tt=0; index_tt<ptr->tt_size[index_md]; index_tt++) {

      if (_scalars_) {

        if ((ppt->has_cl_cmb_temperature == _TRUE_) && (index_tt == ptr->index_tt_t0))
          tp_of_tt[index_md][index_tt]=ppt->index_tp_t0;

        if ((ppt->has_cl_cmb_temperature == _TRUE_) && (index_tt == ptr->index_tt_t1))
          tp_of_tt[index_md][index_tt]=ppt->index_tp_t1;

        if ((ppt->has_cl_cmb_temperature == _TRUE_) && (index_tt == ptr->index_tt_t2))
          tp_of_tt[index_md][index_tt]=ppt->index_tp_t2;

        if ((ppt->has_cl_cmb_polarization == _TRUE_) && (index_tt == ptr->index_tt_e))
          tp_of_tt[index_md][index_tt]=ppt->index_tp_p;

        if ((ppt->has_cl_cmb_lensing_potential == _TRUE_) && (index_tt == ptr->index_tt_lcmb))
          tp_of_tt[index_md][index_tt]=ppt->index_tp_phi_plus_psi;

        if (_index_tt_in_range_(ptr->index_tt_density, ppt->selection_num, ppt->has_nc_density))
          tp_of_tt[index_md][index_tt]=ppt->index_tp_delta_m;

        if (_index_tt_in_range_(ptr->index_tt_rsd,     ppt->selection_num, ppt->has_nc_rsd))
          tp_of_tt[index_md][index_tt]=ppt->index_tp_theta_m;

        if (_index_tt_in_range_(ptr->index_tt_d0,      ppt->selection_num, ppt->has_nc_rsd))
          tp_of_tt[index_md][index_tt]=ppt->index_tp_theta_m;

        if (_index_tt_in_range_(ptr->index_tt_d1,      ppt->selection_num, ppt->has_nc_rsd))
          tp_of_tt[index_md][index_tt]=ppt->index_tp_theta_m;

        if (_index_tt_in_range_(ptr->index_tt_nc_lens, ppt->selection_num, ppt->has_nc_lens))
          tp_of_tt[index_md][index_tt]=ppt->index_tp_phi_plus_psi;

        if (_index_tt_in_range_(ptr->index_tt_nc_g1,   ppt->selection_num, ppt->has_nc_gr))
          tp_of_tt[index_md][index_tt]=ppt->index_tp_psi;

        if (_index_tt_in_range_(ptr->index_tt_nc_g2,   ppt->selection_num, ppt->has_nc_gr))
          tp_of_tt[index_md][index_tt]=ppt->index_tp_phi;

        if (_index_tt_in_range_(ptr->index_tt_nc_g3,   ppt->selection_num, ppt->has_nc_gr))
          tp_of_tt[index_md][index_tt]=ppt->index_tp_phi_prime;

        if (_index_tt_in_range_(ptr->index_tt_nc_g4,   ppt->selection_num, ppt->has_nc_gr))
          tp_of_tt[index_md][index_tt]=ppt->index_tp_phi_plus_psi;

        if (_index_tt_in_range_(ptr->index_tt_nc_g5,   ppt->selection_num, ppt->has_nc_gr))
          tp_of_tt[index_md][index_tt]=ppt->index_tp_phi_plus_psi;

        if ((ppt->has_cl_lensing_potential == _TRUE_) && (index_tt >= ptr->index_tt_lensing) && (index_tt < ptr->index_tt_lensing+ppt->selection_num))
          tp_of_tt[index_md][index_tt]=ppt->index_tp_phi_plus_psi;

#ifdef WITH_SONG1
        /* We flag the derived transfer functions with a negative value */
        if ((ppt->has_cl_cmb_temperature == _TRUE_) && (index_tt == ptr->index_tt_t)) 
          tp_of_tt[index_md][index_tt]=-1;

        if ((ppt->has_cl_cmb_reionisation_potential == _TRUE_) && (index_tt == ptr->index_tt_rcmb0))
          tp_of_tt[index_md][index_tt]=ppt->index_tp_r0;

        if ((ppt->has_cl_cmb_reionisation_potential == _TRUE_) && (index_tt == ptr->index_tt_rcmb1))
          tp_of_tt[index_md][index_tt]=ppt->index_tp_r1;

        if ((ppt->has_cl_cmb_zeta == _TRUE_) && (index_tt == ptr->index_tt_zeta))
          tp_of_tt[index_md][index_tt]=ppt->index_tp_zeta;
#endif // WITH_SONG1
      }

      if (_vectors_) {

        if ((ppt->has_cl_cmb_temperature == _TRUE_) && (index_tt == ptr->index_tt_t1))
          tp_of_tt[index_md][index_tt]=ppt->index_tp_t1;

        if ((ppt->has_cl_cmb_temperature == _TRUE_) && (index_tt == ptr->index_tt_t2))
          tp_of_tt[index_md][index_tt]=ppt->index_tp_t2;

        if ((ppt->has_cl_cmb_polarization == _TRUE_) && (index_tt == ptr->index_tt_e))
          tp_of_tt[index_md][index_tt]=ppt->index_tp_p;

        if ((ppt->has_cl_cmb_polarization == _TRUE_) && (index_tt == ptr->index_tt_b))
          tp_of_tt[index_md][index_tt]=ppt->index_tp_p;
      }

      if (_tensors_) {

        if ((ppt->has_cl_cmb_temperature == _TRUE_) && (index_tt == ptr->index_tt_t2))
          tp_of_tt[index_md][index_tt]=ppt->index_tp_t2;

        if ((ppt->has_cl_cmb_polarization == _TRUE_) && (index_tt == ptr->index_tt_e))
          tp_of_tt[index_md][index_tt]=ppt->index_tp_p;

        if ((ppt->has_cl_cmb_polarization == _TRUE_) && (index_tt == ptr->index_tt_b))
          tp_of_tt[index_md][index_tt]=ppt->index_tp_p;
      }
    }
  }

  return _SUCCESS_;

}

int transfer_free_source_correspondence(
                                        struct transfers * ptr,
                                        int ** tp_of_tt
                                        ) {

  int index_md;

  for (index_md = 0; index_md < ptr->md_size; index_md++) {
    free(tp_of_tt[index_md]);
  }
  free(tp_of_tt);

  return _SUCCESS_;

}

int transfer_source_tau_size_max(
                                 struct precision * ppr,
                                 struct background * pba,
                                 struct thermo * pth,
                                 struct perturbs * ppt,
                                 struct transfers * ptr,
                                 double tau_rec,
                                 double tau0,
                                 int * tau_size_max
                                 ) {

  int index_md;
  int index_tt;
  int tau_size_tt=0;

  *tau_size_max = 0;

  for (index_md = 0; index_md < ptr->md_size; index_md++) {

    for (index_tt = 0; index_tt < ptr->tt_size[index_md]; index_tt++) {

      class_call(transfer_source_tau_size(ppr,
                                          pba,
                                          pth,
                                          ppt,
                                          ptr,
                                          tau_rec,
                                          tau0,
                                          index_md,
                                          index_tt,
                                          &tau_size_tt),
                 ptr->error_message,
                 ptr->error_message);

      *tau_size_max = MAX(*tau_size_max,tau_size_tt);
    }
  }

  return _SUCCESS_;
}

/**
 * the code makes a distinction between "perturbation sources"
 * (e.g. gravitational potential) and "transfer sources" (e.g. total
 * density fluctuations, obtained through the Poisson equation, and
 * observed with a given selection function).
 *
 * This routine computes the number of sampled time values for each type
 * of transfer sources.
 *
 * @param ppr                   Input : pointer to precision structure
 * @param pba                   Input : pointer to background structure
 * @param ppt                   Input : pointer to perturbation structure
 * @param ptr                   Input : pointer to transfers structure
 * @param tau_rec               Input : recombination time
 * @param tau0                  Input : time today
 * @param index_md            Input : index of the mode (scalar, tensor)
 * @param index_tt              Input : index of transfer type
 * @param tau_size              Output: pointer to number of smapled times
 * @return the error status
 */

int transfer_source_tau_size(
                             struct precision * ppr,
                             struct background * pba,
                             struct thermo * pth,
                             struct perturbs * ppt,
                             struct transfers * ptr,
                             double tau_rec,
                             double tau0,
                             int index_md,
                             int index_tt,
                             int * tau_size) {

  /* values of conformal time */
  double tau_min,tau_mean,tau_max;

  /* minimum value of index_tt */
  int index_tau_min;

  /* value of l at which limber approximation is switched on */
  int l_limber;

  /* current redhsift bin number */
  int bin=0;

  /* scalar mode */
  if (_scalars_) {

    /* scalar temperature */
    if ((ppt->has_cl_cmb_temperature == _TRUE_) &&
        ((index_tt == ptr->index_tt_t0) || (index_tt == ptr->index_tt_t1) || (index_tt == ptr->index_tt_t2)))
      *tau_size = ppt->tau_size;

    /* scalar polarisation */
    if ((ppt->has_cl_cmb_polarization == _TRUE_) && (index_tt == ptr->index_tt_e))
      *tau_size = ppt->tau_size;

    /* cmb lensing potential */
    if ((ppt->has_cl_cmb_lensing_potential == _TRUE_) && (index_tt == ptr->index_tt_lcmb)) {

      /* find times before recombination, that will be thrown away */
      index_tau_min=0;
      while (ppt->tau_sampling[index_tau_min]<=tau_rec) index_tau_min++;

      /* infer number of time steps after removing early times */
      *tau_size = ppt->tau_size-index_tau_min;
    }

#ifdef WITH_SONG1

    /* Reionisation potential */

    if ((ppt->has_cl_cmb_reionisation_potential == _TRUE_) &&
        (index_tt == ptr->index_tt_rcmb0 || index_tt == ptr->index_tt_rcmb1)) {
 
 			double tau_reio;

 			class_call (background_tau_of_z (pba, pth->z_reio_start, &tau_reio),
                    pba->error_message,
                    ptr->error_message);
      // printf("reionisation starts at tau = %f or z = %f\n", tau_reio, pth->z_reio_start);

      /* find times after beginning of reionisation */
      int index_tau_min = 0;
      while ((index_tau_min < ppt->tau_size) && (ppt->tau_sampling[index_tau_min] < tau_reio))
        index_tau_min++;

      class_test (index_tau_min == ppt->tau_size,
        ptr->error_message,
        "index_tau_min out of bounds (=%d)", ppt->tau_size);
       
      /* infer number of time steps after removing early times */
      *tau_size = ppt->tau_size-index_tau_min;

    }	
     
    /* Curvature perturbation zeta */
    
    if ((ppt->has_cl_cmb_zeta == _TRUE_) && (index_tt == ptr->index_tt_zeta))
      *tau_size = ppt->tau_size;

#endif // WITH_SONG1

    /* density Cl's */
    if ((_index_tt_in_range_(ptr->index_tt_density, ppt->selection_num, ppt->has_nc_density)) ||
        (_index_tt_in_range_(ptr->index_tt_rsd,     ppt->selection_num, ppt->has_nc_rsd)) ||
        (_index_tt_in_range_(ptr->index_tt_d0,      ppt->selection_num, ppt->has_nc_rsd)) ||
        (_index_tt_in_range_(ptr->index_tt_d1,      ppt->selection_num, ppt->has_nc_rsd)) ||
        (_index_tt_in_range_(ptr->index_tt_nc_g1,   ppt->selection_num, ppt->has_nc_gr))  ||
        (_index_tt_in_range_(ptr->index_tt_nc_g2,   ppt->selection_num, ppt->has_nc_gr))  ||
        (_index_tt_in_range_(ptr->index_tt_nc_g3,   ppt->selection_num, ppt->has_nc_gr))
        ) {

      /* bin number associated to particular redshift bin and selection function */
      if (_index_tt_in_range_(ptr->index_tt_density, ppt->selection_num, ppt->has_nc_density))
        bin = index_tt - ptr->index_tt_density;

      if (_index_tt_in_range_(ptr->index_tt_rsd,     ppt->selection_num, ppt->has_nc_rsd))
        bin = index_tt - ptr->index_tt_rsd;

      if (_index_tt_in_range_(ptr->index_tt_d0,      ppt->selection_num, ppt->has_nc_rsd))
        bin = index_tt - ptr->index_tt_d0;

      if (_index_tt_in_range_(ptr->index_tt_d1,      ppt->selection_num, ppt->has_nc_rsd))
        bin = index_tt - ptr->index_tt_d1;

      if (_index_tt_in_range_(ptr->index_tt_nc_g1,   ppt->selection_num, ppt->has_nc_gr))
        bin = index_tt - ptr->index_tt_nc_g1;

      if (_index_tt_in_range_(ptr->index_tt_nc_g2,   ppt->selection_num, ppt->has_nc_gr))
        bin = index_tt - ptr->index_tt_nc_g2;

      if (_index_tt_in_range_(ptr->index_tt_nc_g3,   ppt->selection_num, ppt->has_nc_gr))
        bin = index_tt - ptr->index_tt_nc_g3;

      /* time interval for this bin */
      class_call(transfer_selection_times(ppr,
                                          pba,
                                          ppt,
                                          ptr,
                                          bin,
                                          &tau_min,
                                          &tau_mean,
                                          &tau_max),
                 ptr->error_message,
                 ptr->error_message);

      /* case selection=dirac */
      if (tau_min == tau_max) {
        *tau_size = 1;
      }
      /* other cases (gaussian, top-hat...) */
      else {

        /* check that selection function well sampled */
        *tau_size = (int)ppr->selection_sampling;

        /* value of l at which the code switches to Limber approximation
           (necessary for next step) */
        l_limber=ppr->l_switch_limber_for_cl_density_over_z*ppt->selection_mean[bin];

        /* check that bessel well sampled, if not define finer sampling
           overwriting the previous one.
           One Bessel oscillations corresponds to [Delta tau]=2pi/k.
           This is minimal for largest relevant k_max,
           namely k_max=l_limber/(tau0-tau_mean).
           We need to cut the interval (tau_max-tau_min) in pieces of size
           [Delta tau]=2pi/k_max. This gives the number below.
        */
        *tau_size=MAX(*tau_size,(int)((tau_max-tau_min)/((tau0-tau_mean)/l_limber))*ppr->selection_sampling_bessel);
      }
    }

    /* galaxy lensing Cl's, differs from density Cl's since the source
       function will spread from the selection function region up to
       tau0 */
    if ((_index_tt_in_range_(ptr->index_tt_lensing, ppt->selection_num, ppt->has_cl_lensing_potential)) ||
        (_index_tt_in_range_(ptr->index_tt_nc_lens, ppt->selection_num, ppt->has_nc_lens)) ||
        (_index_tt_in_range_(ptr->index_tt_nc_g4, ppt->selection_num, ppt->has_nc_gr)) ||
        (_index_tt_in_range_(ptr->index_tt_nc_g5, ppt->selection_num, ppt->has_nc_gr))
        ) {

      /* bin number associated to particular redshift bin and selection function */
      if (_index_tt_in_range_(ptr->index_tt_lensing, ppt->selection_num, ppt->has_cl_lensing_potential))
        bin = index_tt - ptr->index_tt_lensing;

      if (_index_tt_in_range_(ptr->index_tt_nc_lens, ppt->selection_num, ppt->has_nc_lens))
        bin = index_tt - ptr->index_tt_nc_lens;

      if (_index_tt_in_range_(ptr->index_tt_nc_g4,   ppt->selection_num, ppt->has_nc_gr))
        bin = index_tt - ptr->index_tt_nc_g4;

      if (_index_tt_in_range_(ptr->index_tt_nc_g5,   ppt->selection_num, ppt->has_nc_gr))
        bin = index_tt - ptr->index_tt_nc_g5;

      /* time interval for this bin */
      class_call(transfer_selection_times(ppr,
                                          pba,
                                          ppt,
                                          ptr,
                                          bin,
                                          &tau_min,
                                          &tau_mean,
                                          &tau_max),
                 ptr->error_message,
                 ptr->error_message);

      /* check that selection function well sampled */
      *tau_size = (int)ppr->selection_sampling;

      /* value of l at which the code switches to Limber approximation
         (necessary for next step) */
      l_limber=ppr->l_switch_limber_for_cl_density_over_z*ppt->selection_mean[bin];

      /* check that bessel well sampled, if not define finer sampling
         overwriting the previous one.
         One Bessel oscillations corresponds to [Delta tau]=2pi/k.
         This is minimal for largest relevant k_max,
         namely k_max=l_limber/((tau0-tau_mean)/2).
         We need to cut the interval (tau_0-tau_min) in pieces of size
         [Delta tau]=2pi/k_max. This gives the number below.
      */
      *tau_size=MAX(*tau_size,(int)((tau0-tau_min)/((tau0-tau_mean)/2./l_limber))*ppr->selection_sampling_bessel);
    }
  }

  /* tensor mode */
  if (_tensors_) {

    /* for all tensor types */
    *tau_size = ppt->tau_size;
  }

  return _SUCCESS_;
}

int transfer_compute_for_each_q(
                                struct precision * ppr,
                                struct background * pba,
                                struct thermo * pth,
                                struct perturbs * ppt,
                                struct transfers * ptr,
                                int ** tp_of_tt,
                                int index_q,
                                int tau_size_max,
                                double tau_rec,
                                double *** pert_sources,
                                double *** pert_sources_spline,
                                struct transfer_workspace * ptw
                                ) {

  /** Summary: */

  /** - define local variables */

  /* running index for modes */
  int index_md;
  /* running index for initial conditions */
  int index_ic;
  /* running index for transfer types */
  int index_tt;
  /* running index for multipoles */
  int index_l;

  /* we deal with workspaces, i.e. with contiguous memory zones (one
     per thread) containing various fields used by the integration
     routine */

  /* - first workspace field: perturbation source interpolated from perturbation stucture */
  double * interpolated_sources;

  /* - second workspace field: list of tau0-tau values, tau0_minus_tau[index_tau] */
  double * tau0_minus_tau;

  /* - third workspace field: list of trapezoidal weights for integration over tau */
  double * w_trapz;

  /* - fourth workspace field, containing just a double: number of time values */
  int * tau_size;

  /* - fifth workspace field, identical to above interpolated sources:
     sources[index_tau] */
  double * sources;

  /** - for a given l, maximum value of k such that we can convolve
      the source with Bessel functions j_l(x) without reaching x_max */
  double q_max_bessel;

  /* a value of index_type */
  int previous_type;

  double l;

  short neglect;

  radial_function_type radial_type;

  /** store the sources in the workspace and define all
      fields in this workspace */
  interpolated_sources = ptw->interpolated_sources;
  tau0_minus_tau = ptw->tau0_minus_tau;
  w_trapz  = ptw->w_trapz;
  tau_size = &(ptw->tau_size);
  sources = ptw->sources;

  /** - loop over all modes. For each mode: */

  for (index_md = 0; index_md < ptr->md_size; index_md++) {

    /* if we reached q_max for this mode, there is nothing to be done */

    if (ptr->k[index_md][index_q] <= ppt->k[index_md][ppt->k_size_cl[index_md]-1]) {

      /** - loop over initial conditions. For each of them: */

      for (index_ic = 0; index_ic < ppt->ic_size[index_md]; index_ic++) {

        /* initialize the previous type index */
        previous_type=-1;

        /** - loop over types. For each of them: */

        for (index_tt = 0; index_tt < ptr->tt_size[index_md]; index_tt++) {

#ifdef WITH_SONG1
          /* Skip the indices corresponding to the derived transfer functions. These
          are those transfer functions that can be obtained from the others and thus
          do not require to be computed by solving the line of sight integral. */
          if (tp_of_tt[index_md][index_tt] < 0)
            continue;
#endif // WITH_SONG1

          /** check if we must now deal with a new source with a
              new index ppt->index_type. If yes, interpolate it at the
              right values of k. */

          if (tp_of_tt[index_md][index_tt] != previous_type) {

            class_call(transfer_interpolate_sources(ppt,
                                                    ptr,
                                                    index_q,
                                                    index_md,
                                                    index_ic,
                                                    tp_of_tt[index_md][index_tt],
                                                    pert_sources[index_md][index_ic * ppt->tp_size[index_md] + tp_of_tt[index_md][index_tt]],
                                                    pert_sources_spline[index_md][index_ic * ppt->tp_size[index_md] + tp_of_tt[index_md][index_tt]],
                                                    interpolated_sources),
                       ptr->error_message,
                       ptr->error_message);
          }

          previous_type = tp_of_tt[index_md][index_tt];

          /* the code makes a distinction between "perturbation
             sources" (e.g. gravitational potential) and "transfer
             sources" (e.g. total density fluctuations, obtained
             through the Poisson equation, and observed with a given
             selection function).

             The next routine computes the transfer source given the
             interpolated perturbation source, and copies it in the
             workspace. */

          class_call(transfer_sources(ppr,
                                      pba,
                                      pth,
                                      ppt,
                                      ptr,
                                      interpolated_sources,
                                      tau_rec,
                                      index_q,
                                      index_md,
                                      index_tt,
                                      sources,
                                      tau0_minus_tau,
                                      w_trapz,
                                      tau_size),
                     ptr->error_message,
                     ptr->error_message);

          /* now that the array of times tau0_minus_tau is known, we can
             infer the arry of radial coordinates r(tau0_minus_tau) as well as a
             few other quantities related by trigonometric functions */

          class_call(transfer_radial_coordinates(ptr,ptw,index_md,index_q),
                     ptr->error_message,
                     ptr->error_message);

          /** Select radial function type: */
          class_call(transfer_select_radial_function(
                                                     ppt,
                                                     ptr,
                                                     index_md,
                                                     index_tt,
                                                     &radial_type),
                     ptr->error_message,
                     ptr->error_message);

          for (index_l = 0; index_l < ptr->l_size[index_md]; index_l++) {

            l = (double)ptr->l[index_l];

            /* neglect transfer function when l is much smaller than k*tau0 */
            class_call(transfer_can_be_neglected(ppr,
                                                 ppt,
                                                 ptr,
                                                 index_md,
                                                 index_ic,
                                                 index_tt,
                                                 (pba->conformal_age-tau_rec)*ptr->angular_rescaling,
                                                 ptr->q[index_q],
                                                 l,
                                                 &neglect),
                       ptr->error_message,
                       ptr->error_message);

            /* for K>0 (closed), transfer functions only defined for l<nu */
            if ((ptw->sgnK == 1) && (ptr->l[index_l] >= (int)(ptr->q[index_q]/sqrt(ptw->K)+0.2))) {
              neglect = _TRUE_;
            }
            /* This would maybe go into transfer_can_be_neglected later: */
            if ((ptw->sgnK != 0) && (index_l>=ptw->HIS.l_size) && (index_q < ptr->index_q_flat_approximation)) {
              neglect = _TRUE_;
            }
            if (neglect == _TRUE_) {

              ptr->transfer[index_md][((index_ic * ptr->tt_size[index_md] + index_tt)
                                       * ptr->l_size[index_md] + index_l)
                                      * ptr->q_size + index_q] = 0.;
            }
            else {

              /* for a given l, maximum value of k such that we can
                 convolve the source with Bessel functions j_l(x)
                 without reaching x_max (this is relevant in the flat
                 case when the bessels are compiuted with the old bessel
                 module. otherwise this condition is guaranteed by the
                 choice of proper xmax when computing bessels) */
              if (ptw->sgnK == 0) {
                q_max_bessel = ptw->pBIS->x[ptw->pBIS->x_size-1]/tau0_minus_tau[0];
              }
              else {
                q_max_bessel = ptr->q[ptr->q_size-1];
              }

              /* neglect late time CMB sources when l is above threshold */
              class_call(transfer_late_source_can_be_neglected(ppr,
                                                               ppt,
                                                               ptr,
                                                               index_md,
                                                               index_tt,
                                                               l,
                                                               &(ptw->neglect_late_source)),
                         ptr->error_message,
                         ptr->error_message);

              /* compute the transfer function for this l */
              class_call(transfer_compute_for_each_l(
                                                     ptw,
                                                     ppr,
                                                     ppt,
                                                     ptr,
                                                     index_q,
                                                     index_md,
                                                     index_ic,
                                                     index_tt,
                                                     index_l,
                                                     l,
                                                     q_max_bessel,
                                                     radial_type
                                                     ),
                         ptr->error_message,
                         ptr->error_message);
            }

          } /* end of loop over l */

        } /* end of loop over type */

      } /* end of loop over initial condition */

    }

    else {

      for (index_ic = 0; index_ic < ppt->ic_size[index_md]; index_ic++) {
        for (index_tt = 0; index_tt < ptr->tt_size[index_md]; index_tt++) {
          for (index_l = 0; index_l < ptr->l_size[index_md]; index_l++) {

            ptr->transfer[index_md][((index_ic * ptr->tt_size[index_md] + index_tt)
                                     * ptr->l_size[index_md] + index_l)
                                    * ptr->q_size + index_q] = 0.;
          }
        }
      }
    }

  } /* end of loop over mode */

  return _SUCCESS_;

}

int transfer_radial_coordinates(
                                struct transfers * ptr,
                                struct transfer_workspace * ptw,
                                int index_md,
                                int index_q
                                ) {

  int index_tau;
  double sqrt_absK=0.;

  switch (ptw->sgnK){
  case 1:
    sqrt_absK = sqrt(ptw->K);
    for (index_tau=0; index_tau < ptw->tau_size; index_tau++) {
      ptw->chi[index_tau] = sqrt_absK*ptw->tau0_minus_tau[index_tau];
      ptw->cscKgen[index_tau] = sqrt_absK/ptr->k[index_md][index_q]/sin(ptw->chi[index_tau]);
      ptw->cotKgen[index_tau] = ptw->cscKgen[index_tau]*cos(ptw->chi[index_tau]);
    }
    break;
  case 0:
    for (index_tau=0; index_tau < ptw->tau_size; index_tau++) {
      ptw->chi[index_tau] = ptr->k[index_md][index_q] * ptw->tau0_minus_tau[index_tau];
      ptw->cscKgen[index_tau] = 1.0/ptw->chi[index_tau];
      ptw->cotKgen[index_tau] = 1.0/ptw->chi[index_tau];
    }
    break;
  case -1:
    sqrt_absK = sqrt(-ptw->K);
    for (index_tau=0; index_tau < ptw->tau_size; index_tau++) {
      ptw->chi[index_tau] = sqrt_absK*ptw->tau0_minus_tau[index_tau];
      ptw->cscKgen[index_tau] = sqrt_absK/ptr->k[index_md][index_q]/sinh(ptw->chi[index_tau]);
      ptw->cotKgen[index_tau] = ptw->cscKgen[index_tau]*cosh(ptw->chi[index_tau]);
    }
    break;
  }

  return _SUCCESS_;
}


/**
 * This routine interpolates sources \f$ S(k, \tau) \f$ for each mode,
 * initial condition and type (of perturbation module), to get them at
 * the right values of k, using the spline interpolation method.
 *
 * @param ppt                   Input : pointer to perturbation structure
 * @param ptr                   Input : pointer to transfers structure
 * @param index_md              Input : index of mode
 * @param index_ic              Input : index of initial condition
 * @param index_type            Input : index of type of source (in perturbation module)
 * @param pert_source           Input : array of sources
 * @param pert_source_spline    Input : array of second derivative of sources
 * @param interpolated_sources  Output: array of interpolated sources (filled here but allocated in transfer_init() to avoid numerous reallocation)
 * @return the error status
 */

int transfer_interpolate_sources(
                                 struct perturbs * ppt,
                                 struct transfers * ptr,
                                 int index_q,
                                 int index_md,
                                 int index_ic,
                                 int index_type,
                                 double * pert_source,       /* array with argument pert_source[index_tau*ppt->k_size[index_md]+index_k] (must be allocated) */
                                 double * pert_source_spline, /* array with argument pert_source_spline[index_tau*ppt->k_size[index_md]+index_k] (must be allocated) */
                                 double * interpolated_sources /* array with argument interpolated_sources[index_q*ppt->tau_size+index_tau] (must be allocated) */
                                 ) {

  /** Summary: */

  /** - define local variables */

  /* index running on k values in the original source array */
  int index_k;

  /* index running on time */
  int index_tau;

  /* variables used for spline interpolation algorithm */
  double h, a, b;

  /** - interpolate at each k value using the usual
      spline interpolation algorithm. */

  index_k = 0;
  h = ppt->k[index_md][index_k+1] - ppt->k[index_md][index_k];

  while (((index_k+1) < ppt->k_size[index_md]) &&
         (ppt->k[index_md][index_k+1] <
          ptr->k[index_md][index_q])) {
    index_k++;
    h = ppt->k[index_md][index_k+1] - ppt->k[index_md][index_k];
  }

  class_test(h==0.,
             ptr->error_message,
             "stop to avoid division by zero");

  b = (ptr->k[index_md][index_q] - ppt->k[index_md][index_k])/h;
  a = 1.-b;

  for (index_tau = 0; index_tau < ppt->tau_size; index_tau++) {

    interpolated_sources[index_tau] =
      a * pert_source[index_tau*ppt->k_size[index_md]+index_k]
      + b * pert_source[index_tau*ppt->k_size[index_md]+index_k+1]
      + ((a*a*a-a) * pert_source_spline[index_tau*ppt->k_size[index_md]+index_k]
         +(b*b*b-b) * pert_source_spline[index_tau*ppt->k_size[index_md]+index_k+1])*h*h/6.0;

  }

  return _SUCCESS_;

}

/**
 * the code makes a distinction between "perturbation sources"
 * (e.g. gravitational potential) and "transfer sources" (e.g. total
 * density fluctuations, obtained through the Poisson equation, and
 * observed with a given selection function).
 *
 * This routine computes the transfer source given the interpolated
 * perturbation source, and copies it in the workspace.
 *
 * @param ppr                   Input : pointer to precision structure
 * @param pba                   Input : pointer to background structure
 * @param ppt                   Input : pointer to perturbation structure
 * @param ptr                   Input : pointer to transfers structure
 * @param interpolated_sources  Input : interpolated perturbation source
 * @param tau_rec               Input : recombination time
 * @param index_md            Input : index of mode
 * @param index_tt              Input : index of type of (transfer) source
 * @param sources               Output: transfer source
 * @param tau0_minus_tau        Output: values of (tau0-tau) at which source are sample
 * @param w_trapz               Output: trapezoidal weights for integration over tau
 * @param tau_size_double       Output: pointer to size of previous two arrays, converted to double
 * @return the error status
 */

int transfer_sources(
                     struct precision * ppr,
                     struct background * pba,
                     struct thermo * pth,
                     struct perturbs * ppt,
                     struct transfers * ptr,
                     double * interpolated_sources,
                     double tau_rec,
                     int index_q,
                     int index_md,
                     int index_tt,
                     double * sources,
                     double * tau0_minus_tau,
                     double * w_trapz,
                     int * tau_size_out
                     )  {

  /** Summary: */

  /** - define local variables */

  /* index running on time */
  int index_tau;

  /* bin for computation of cl_density */
  int bin=0;

  /* number of tau values */
  int tau_size;

  /* minimum tau index kept in transfer sources */
  int index_tau_min;

  /* for calling background_at_eta */
  int last_index;
  double * pvecback = NULL;

  /* conformal time */
  double tau, tau0;

  /* rescaling factor depending on the background at a given time */
  double rescaling=0.;

  /* flag: is there any difference between the perturbation and transfer source? */
  short redefine_source;

  /* array of selection function values at different times */
  double * selection;

  /* array of time sampling for lensing source selection function */
  double * tau0_minus_tau_lensing_sources;

  /* trapezoidal weights for lensing source selection function */
  double * w_trapz_lensing_sources;

  /* index running on time in previous two arrays */
  int index_tau_sources;

  /* number of time values in previous two arrays */
  int tau_sources_size;

  /* source evolution factor */
  double f_evo = 0.;

  /* when the selection function is multiplied by a function dNdz */
  double z;
  double dNdz;
  double dln_dNdz_dz;

  /* in which cases are perturbation and transfer sources are different?
     I.e., in which case do we need to mutiply the sources by some
     background and/or window function, and eventually to resample it,
     or redfine its time limits? */

  redefine_source = _FALSE_;

  if (_scalars_) {

    /* cmb lensing potential */
    if ((ppt->has_cl_cmb_lensing_potential == _TRUE_) && (index_tt == ptr->index_tt_lcmb))
      redefine_source = _TRUE_;

    /* number count Cl's */
    if ((_index_tt_in_range_(ptr->index_tt_density, ppt->selection_num, ppt->has_nc_density)) ||
        (_index_tt_in_range_(ptr->index_tt_rsd,     ppt->selection_num, ppt->has_nc_rsd)) ||
        (_index_tt_in_range_(ptr->index_tt_d0,      ppt->selection_num, ppt->has_nc_rsd)) ||
        (_index_tt_in_range_(ptr->index_tt_d1,      ppt->selection_num, ppt->has_nc_rsd)) ||
        (_index_tt_in_range_(ptr->index_tt_nc_lens, ppt->selection_num, ppt->has_nc_lens))||
        (_index_tt_in_range_(ptr->index_tt_nc_g1,   ppt->selection_num, ppt->has_nc_gr))  ||
        (_index_tt_in_range_(ptr->index_tt_nc_g2,   ppt->selection_num, ppt->has_nc_gr))  ||
        (_index_tt_in_range_(ptr->index_tt_nc_g3,   ppt->selection_num, ppt->has_nc_gr))  ||
        (_index_tt_in_range_(ptr->index_tt_nc_g4,   ppt->selection_num, ppt->has_nc_gr))  ||
        (_index_tt_in_range_(ptr->index_tt_nc_g5,   ppt->selection_num, ppt->has_nc_gr))
        )
      redefine_source = _TRUE_;

    /* galaxy lensing potential */
    if ((ppt->has_cl_lensing_potential == _TRUE_) && (index_tt >= ptr->index_tt_lensing) && (index_tt < ptr->index_tt_lensing+ppt->selection_num))
      redefine_source = _TRUE_;

#ifdef WITH_SONG1
    /* reionisation potential */
    if ((ppt->has_cl_cmb_reionisation_potential == _TRUE_) && (index_tt == ptr->index_tt_rcmb0 || index_tt == ptr->index_tt_rcmb1))
      redefine_source = _TRUE_;
#endif // WITH_SONG1

  }

  /* conformal time today */
  tau0 = pba->conformal_age;

  /* case where we need to redefine by a window function (or any
     function of the background and of k) */
  if (redefine_source == _TRUE_) {

    class_call(transfer_source_tau_size(ppr,
                                        pba,
                                        pth,
                                        ppt,
                                        ptr,
                                        tau_rec,
                                        tau0,
                                        index_md,
                                        index_tt,
                                        &tau_size),
               ptr->error_message,
               ptr->error_message);

    if (_scalars_) {

      /* lensing source: throw away times before recombination, and multiply psi by window function */

      if ((ppt->has_cl_cmb_lensing_potential == _TRUE_) && (index_tt == ptr->index_tt_lcmb)) {

        /* first time step after removing early times */
        index_tau_min =  ppt->tau_size - tau_size;

        /* loop over time and rescale */
        for (index_tau = index_tau_min; index_tau < ppt->tau_size; index_tau++) {

          /* conformal time */
          tau = ppt->tau_sampling[index_tau];

          /* lensing source =  - W(tau) (phi(k,tau) + psi(k,tau)) Heaviside(tau-tau_rec)
             with
             psi,phi = metric perturbation in newtonian gauge (phi+psi = Phi_A-Phi_H of Bardeen)
             W = (tau-tau_rec)/(tau_0-tau)/(tau_0-tau_rec)
             H(x) = Heaviside
             (in tau = tau_0, set source = 0 to avoid division by zero;
             regulated anyway by Bessel).
          */

          if (index_tau == ppt->tau_size-1) {
            rescaling=0.;
          }
          else {
            switch (pba->sgnK){
            case 1:
              rescaling = sqrt(pba->K)
                *sin((tau_rec-tau)*sqrt(pba->K))
                /sin((tau0-tau)*sqrt(pba->K))
                /sin((tau0-tau_rec)*sqrt(pba->K));
              break;
            case 0:
              rescaling = (tau_rec-tau)/(tau0-tau)/(tau0-tau_rec);
              break;
            case -1:
              rescaling = sqrt(-pba->K)
                *sinh((tau_rec-tau)*sqrt(-pba->K))
                /sinh((tau0-tau)*sqrt(-pba->K))
                /sinh((tau0-tau_rec)*sqrt(-pba->K));
              break;
            }
            // Note: until 2.4.3 there was a bug here: the curvature effects had been ommitted.
          }

          /* copy from input array to output array */
          sources[index_tau-index_tau_min] =
            interpolated_sources[index_tau]
            * rescaling
            * ptr->lcmb_rescale
            * pow(ptr->k[index_md][index_q]/ptr->lcmb_pivot,ptr->lcmb_tilt);

          /* store value of (tau0-tau) */
          tau0_minus_tau[index_tau-index_tau_min] = tau0 - tau;

        }

        /* Compute trapezoidal weights for integration over tau */
        class_call(array_trapezoidal_mweights(tau0_minus_tau,
                                              tau_size,
                                              w_trapz,
                                              ptr->error_message),
                   ptr->error_message,
                   ptr->error_message);
      }


#ifdef WITH_SONG1
      /* reionisation source: throw away times before reionisation*/
 
      if ((ppt->has_cl_cmb_reionisation_potential == _TRUE_) && (index_tt == ptr->index_tt_rcmb0 || index_tt == ptr->index_tt_rcmb1)) {
 
        /* first time step after removing early times */
        index_tau_min =  ppt->tau_size - tau_size;
 
        /* loop over time */
        for (index_tau = index_tau_min; index_tau < ppt->tau_size; index_tau++) {
 
          /* conformal time */
          tau = ppt->tau_sampling[index_tau];
 
          /* copy from input array to output array */
          sources[index_tau-index_tau_min] =
            interpolated_sources[index_tau];

          /* store value of (tau0-tau) */
          tau0_minus_tau[index_tau-index_tau_min] = tau0 - tau;
 
        }
 
        /* Compute trapezoidal weights for integration over tau */
        class_call(array_trapezoidal_mweights(tau0_minus_tau,
                                              tau_size,
                                              w_trapz,
                                              ptr->error_message),
                   ptr->error_message,
                   ptr->error_message);
      }
#endif // WITH_SONG1

      /* density source: redefine the time sampling, multiply by
         coefficient of Poisson equation, and multiply by selection
         function */

      if ((_index_tt_in_range_(ptr->index_tt_density, ppt->selection_num, ppt->has_nc_density)) ||
          (_index_tt_in_range_(ptr->index_tt_rsd,     ppt->selection_num, ppt->has_nc_rsd)) ||
          (_index_tt_in_range_(ptr->index_tt_d0,      ppt->selection_num, ppt->has_nc_rsd)) ||
          (_index_tt_in_range_(ptr->index_tt_d1,      ppt->selection_num, ppt->has_nc_rsd)) ||
          (_index_tt_in_range_(ptr->index_tt_nc_g1,   ppt->selection_num, ppt->has_nc_gr))  ||
          (_index_tt_in_range_(ptr->index_tt_nc_g2,   ppt->selection_num, ppt->has_nc_gr))  ||
          (_index_tt_in_range_(ptr->index_tt_nc_g3,   ppt->selection_num, ppt->has_nc_gr))
          ) {

        /* bin number associated to particular redshift bin and selection function */
        if (_index_tt_in_range_(ptr->index_tt_density, ppt->selection_num, ppt->has_nc_density))
          bin = index_tt - ptr->index_tt_density;

        if (_index_tt_in_range_(ptr->index_tt_rsd,     ppt->selection_num, ppt->has_nc_rsd))
          bin = index_tt - ptr->index_tt_rsd;

        if (_index_tt_in_range_(ptr->index_tt_d0,      ppt->selection_num, ppt->has_nc_rsd))
          bin = index_tt - ptr->index_tt_d0;

        if (_index_tt_in_range_(ptr->index_tt_d1,      ppt->selection_num, ppt->has_nc_rsd))
          bin = index_tt - ptr->index_tt_d1;

        if (_index_tt_in_range_(ptr->index_tt_nc_g1,   ppt->selection_num, ppt->has_nc_gr))
          bin = index_tt - ptr->index_tt_nc_g1;

        if (_index_tt_in_range_(ptr->index_tt_nc_g2,   ppt->selection_num, ppt->has_nc_gr))
          bin = index_tt - ptr->index_tt_nc_g2;

        if (_index_tt_in_range_(ptr->index_tt_nc_g3,   ppt->selection_num, ppt->has_nc_gr))
          bin = index_tt - ptr->index_tt_nc_g3;

        /* allocate temporary arrays for storing sources and for calling background */
        class_alloc(selection,tau_size*sizeof(double),ptr->error_message);
        class_alloc(pvecback,pba->bg_size*sizeof(double),ptr->error_message);

        /* redefine the time sampling */
        class_call(transfer_selection_sampling(ppr,
                                               pba,
                                               ppt,
                                               ptr,
                                               bin,
                                               tau0_minus_tau,
                                               tau_size),
                   ptr->error_message,
                   ptr->error_message);

        class_test(tau0 - tau0_minus_tau[0] > ppt->tau_sampling[ppt->tau_size-1],
                   ptr->error_message,
                   "this should not happen, there was probably a rounding error, if this error occured, then this must be coded more carefully");

        /* resample the source at those times */
        class_call(transfer_source_resample(ppr,
                                            pba,
                                            ppt,
                                            ptr,
                                            bin,
                                            tau0_minus_tau,
                                            tau_size,
                                            index_md,
                                            tau0,
                                            interpolated_sources,
                                            sources),
                   ptr->error_message,
                   ptr->error_message);

        /* Compute trapezoidal weights for integration over tau */
        class_call(array_trapezoidal_mweights(tau0_minus_tau,
                                              tau_size,
                                              w_trapz,
                                              ptr->error_message),
                   ptr->error_message,
                   ptr->error_message);

        /* compute values of selection function at sampled values of tau */
        class_call(transfer_selection_compute(ppr,
                                              pba,
                                              ppt,
                                              ptr,
                                              selection,
                                              tau0_minus_tau,
                                              w_trapz,
                                              tau_size,
                                              pvecback,
                                              tau0,
                                              bin),
                   ptr->error_message,
                   ptr->error_message);

        /* loop over time and rescale */
        for (index_tau = 0; index_tau < tau_size; index_tau++) {

          /* conformal time */
          tau = tau0 - tau0_minus_tau[index_tau];

          /* corresponding background quantities */
          class_call(background_at_tau(pba,
                                       tau,
                                       pba->long_info,
                                       pba->inter_normal,
                                       &last_index,
                                       pvecback),
                     pba->error_message,
                     ptr->error_message);

          /* Source evolution, used by number counf rsd and number count gravity terms */

          if ((_index_tt_in_range_(ptr->index_tt_d1,      ppt->selection_num, ppt->has_nc_rsd)) ||
              (_index_tt_in_range_(ptr->index_tt_nc_g2,   ppt->selection_num, ppt->has_nc_gr))) {

            if((ptr->has_nz_evo_file == _TRUE_) || (ptr->has_nz_evo_analytic == _TRUE_)){

              f_evo = 2./pvecback[pba->index_bg_H]/pvecback[pba->index_bg_a]/tau0_minus_tau[index_tau]
                + pvecback[pba->index_bg_H_prime]/pvecback[pba->index_bg_H]/pvecback[pba->index_bg_H]/pvecback[pba->index_bg_a];

              z = pba->a_today/pvecback[pba->index_bg_a]-1.;

              if (ptr->has_nz_evo_file ==_TRUE_) {

                class_test((z<ptr->nz_evo_z[0]) || (z>ptr->nz_evo_z[ptr->nz_evo_size-1]),
                           ptr->error_message,
                           "Your input file for the selection function only covers the redhsift range [%f : %f]. However, your input for the selection function requires z=%f",
                           ptr->nz_evo_z[0],
                           ptr->nz_evo_z[ptr->nz_evo_size-1],
                           z);

                class_call(array_interpolate_spline(
                                                    ptr->nz_evo_z,
                                                    ptr->nz_evo_size,
                                                    ptr->nz_evo_dlog_nz,
                                                    ptr->nz_evo_dd_dlog_nz,
                                                    1,
                                                    z,
                                                    &last_index,
                                                    &dln_dNdz_dz,
                                                    1,
                                                    ptr->error_message),
                           ptr->error_message,
                           ptr->error_message);

              }
              else {

                class_call(transfer_dNdz_analytic(ptr,
                                                  z,
                                                  &dNdz,
                                                  &dln_dNdz_dz),
                           ptr->error_message,
                           ptr->error_message);
              }

              f_evo -= dln_dNdz_dz/pvecback[pba->index_bg_a];
            }
            else {
              f_evo = 0.;
            }

          }

          /* matter density source =  [- (dz/dtau) W(z)] * delta_m(k,tau)
             = W(tau) delta_m(k,tau)
             with
             delta_m = total matter perturbation (defined in gauge-independent way, see arXiv 1307.1459)
             W(z) = redshift space selection function = dN/dz
             W(tau) = same wrt conformal time = dN/dtau
             (in tau = tau_0, set source = 0 to avoid division by zero;
             regulated anyway by Bessel).
          */

          if (_index_tt_in_range_(ptr->index_tt_density, ppt->selection_num, ppt->has_nc_density))
            rescaling = ptr->bias*selection[index_tau];

          /* redhsift space distorsion source = - [- (dz/dtau) W(z)] * (k/H) * theta(k,tau) */

          if (_index_tt_in_range_(ptr->index_tt_rsd,     ppt->selection_num, ppt->has_nc_rsd))
            rescaling = selection[index_tau]/pvecback[pba->index_bg_H]/pvecback[pba->index_bg_a];

          if (_index_tt_in_range_(ptr->index_tt_d0,      ppt->selection_num, ppt->has_nc_rsd))
            rescaling = -3.*selection[index_tau]*pvecback[pba->index_bg_H]*pvecback[pba->index_bg_a]
              /ptr->k[index_md][index_q]/ptr->k[index_md][index_q];

          if (_index_tt_in_range_(ptr->index_tt_d1,      ppt->selection_num, ppt->has_nc_rsd))

            rescaling = selection[index_tau]*(1.
                                              +pvecback[pba->index_bg_H_prime]
                                              /pvecback[pba->index_bg_a]
                                              /pvecback[pba->index_bg_H]
                                              /pvecback[pba->index_bg_H]
                                              +(2.-5.*ptr->s_bias)
                                              /tau0_minus_tau[index_tau]
                                              /pvecback[pba->index_bg_a]
                                              /pvecback[pba->index_bg_H]
                                              +5.*ptr->s_bias
                                              -f_evo
                                              )/ptr->k[index_md][index_q];

          if (_index_tt_in_range_(ptr->index_tt_nc_g1,   ppt->selection_num, ppt->has_nc_gr))

            rescaling = selection[index_tau];

          if (_index_tt_in_range_(ptr->index_tt_nc_g2,   ppt->selection_num, ppt->has_nc_gr))

            rescaling = -selection[index_tau]*(3.
                                               +pvecback[pba->index_bg_H_prime]
                                               /pvecback[pba->index_bg_a]
                                               /pvecback[pba->index_bg_H]
                                               /pvecback[pba->index_bg_H]
                                               +(2.-5.*ptr->s_bias)
                                               /tau0_minus_tau[index_tau]
                                               /pvecback[pba->index_bg_a]
                                               /pvecback[pba->index_bg_H]
                                               -f_evo
                                               );

          if (_index_tt_in_range_(ptr->index_tt_nc_g3,   ppt->selection_num, ppt->has_nc_gr))
            rescaling = selection[index_tau]/pvecback[pba->index_bg_a]/pvecback[pba->index_bg_H];

          sources[index_tau] *= rescaling;

        }

        /* deallocate temporary arrays */
        free(pvecback);
        free(selection);
      }

      /* lensing potential: eliminate early times, and multiply by selection
         function */

      if ((_index_tt_in_range_(ptr->index_tt_lensing, ppt->selection_num, ppt->has_cl_lensing_potential)) ||
          (_index_tt_in_range_(ptr->index_tt_nc_lens, ppt->selection_num, ppt->has_nc_lens)) ||
          (_index_tt_in_range_(ptr->index_tt_nc_g4,   ppt->selection_num, ppt->has_nc_gr)) ||
          (_index_tt_in_range_(ptr->index_tt_nc_g5,   ppt->selection_num, ppt->has_nc_gr))
          ) {

        /* bin number associated to particular redshift bin and selection function */
        if (_index_tt_in_range_(ptr->index_tt_lensing, ppt->selection_num, ppt->has_cl_lensing_potential))
          bin = index_tt - ptr->index_tt_lensing;

        if (_index_tt_in_range_(ptr->index_tt_nc_lens, ppt->selection_num, ppt->has_nc_lens))
          bin = index_tt - ptr->index_tt_nc_lens;

        if (_index_tt_in_range_(ptr->index_tt_nc_g4,   ppt->selection_num, ppt->has_nc_gr))
          bin = index_tt - ptr->index_tt_nc_g4;

        if (_index_tt_in_range_(ptr->index_tt_nc_g5,   ppt->selection_num, ppt->has_nc_gr))
          bin = index_tt - ptr->index_tt_nc_g5;

        /* allocate temporary arrays for storing sources and for calling background */
        class_alloc(pvecback,
                    pba->bg_size*sizeof(double),
                    ptr->error_message);

        /* dirac case */
        if (ppt->selection == dirac) {
          tau_sources_size=1;
        }
        /* other cases (gaussian, tophat...) */
        else {
          tau_sources_size=ppr->selection_sampling;
        }

        class_alloc(selection,
                    tau_sources_size*sizeof(double),
                    ptr->error_message);

        class_alloc(tau0_minus_tau_lensing_sources,
                    tau_sources_size*sizeof(double),
                    ptr->error_message);

        class_alloc(w_trapz_lensing_sources,
                    tau_sources_size*sizeof(double),
                    ptr->error_message);

        /* time sampling for source selection function */
        class_call(transfer_selection_sampling(ppr,
                                               pba,
                                               ppt,
                                               ptr,
                                               bin,
                                               tau0_minus_tau_lensing_sources,
                                               tau_sources_size),
                   ptr->error_message,
                   ptr->error_message);

        /* Compute trapezoidal weights for integration over tau */
        class_call(array_trapezoidal_mweights(tau0_minus_tau_lensing_sources,
                                              tau_sources_size,
                                              w_trapz_lensing_sources,
                                              ptr->error_message),
                   ptr->error_message,
                   ptr->error_message);

        /* compute values of selection function at sampled values of tau */
        class_call(transfer_selection_compute(ppr,
                                              pba,
                                              ppt,
                                              ptr,
                                              selection,
                                              tau0_minus_tau_lensing_sources,
                                              w_trapz_lensing_sources,
                                              tau_sources_size,
                                              pvecback,
                                              tau0,
                                              bin),
                   ptr->error_message,
                   ptr->error_message);

        /* redefine the time sampling */
        class_call(transfer_lensing_sampling(ppr,
                                             pba,
                                             ppt,
                                             ptr,
                                             bin,
                                             tau0,
                                             tau0_minus_tau,
                                             tau_size),
                   ptr->error_message,
                   ptr->error_message);

        /* resample the source at those times */
        class_call(transfer_source_resample(ppr,
                                            pba,
                                            ppt,
                                            ptr,
                                            bin,
                                            tau0_minus_tau,
                                            tau_size,
                                            index_md,
                                            tau0,
                                            interpolated_sources,
                                            sources),
                   ptr->error_message,
                   ptr->error_message);

        /* Compute trapezoidal weights for integration over tau */
        class_call(array_trapezoidal_mweights(tau0_minus_tau,
                                              tau_size,
                                              w_trapz,
                                              ptr->error_message),
                   ptr->error_message,
                   ptr->error_message);

        /* loop over time and rescale */
        for (index_tau = 0; index_tau < tau_size; index_tau++) {

          /* lensing source =  - W(tau) (phi(k,tau) + psi(k,tau)) Heaviside(tau-tau_rec)
             with
             psi,phi = metric perturbation in newtonian gauge (phi+psi = Phi_A-Phi_H of Bardeen)
             W = (tau-tau_rec)/(tau_0-tau)/(tau_0-tau_rec)
             H(x) = Heaviside
             (in tau = tau_0, set source = 0 to avoid division by zero;
             regulated anyway by Bessel).
          */

          if (index_tau == tau_size-1) {
            rescaling=0.;
          }
          else {

            rescaling = 0.;

            for (index_tau_sources=0;
                 index_tau_sources < tau_sources_size;
                 index_tau_sources++) {

              /* condition for excluding from the sum the sources located in z=zero */
              if ((tau0_minus_tau_lensing_sources[index_tau_sources] > 0.) && (tau0_minus_tau_lensing_sources[index_tau_sources]-tau0_minus_tau[index_tau] > 0.)) {

                if (_index_tt_in_range_(ptr->index_tt_lensing, ppt->selection_num, ppt->has_cl_lensing_potential)) {

                  rescaling +=
                    (2.-5.*ptr->s_bias)/2.
                    *(tau0_minus_tau[index_tau]-tau0_minus_tau_lensing_sources[index_tau_sources])
                    /tau0_minus_tau[index_tau]
                    /tau0_minus_tau_lensing_sources[index_tau_sources]
                    * selection[index_tau_sources]
                    * w_trapz_lensing_sources[index_tau_sources];
                }

                if (_index_tt_in_range_(ptr->index_tt_nc_lens, ppt->selection_num, ppt->has_nc_lens)) {

                  rescaling -=
                    (2.-5.*ptr->s_bias)/2.
                    *(tau0_minus_tau[index_tau]-tau0_minus_tau_lensing_sources[index_tau_sources])
                    /tau0_minus_tau[index_tau]
                    /tau0_minus_tau_lensing_sources[index_tau_sources]
                    * selection[index_tau_sources]
                    * w_trapz_lensing_sources[index_tau_sources];
                }

                if (_index_tt_in_range_(ptr->index_tt_nc_g4, ppt->selection_num, ppt->has_nc_gr)) {

                  rescaling +=
                    (2.-5.*ptr->s_bias)
                    /tau0_minus_tau_lensing_sources[index_tau_sources]
                    * selection[index_tau_sources]
                    * w_trapz_lensing_sources[index_tau_sources];
                }

                if (_index_tt_in_range_(ptr->index_tt_nc_g5, ppt->selection_num, ppt->has_nc_gr)) {

                  /* background quantities at time tau_lensing_source */

                  class_call(background_at_tau(pba,
                                               tau0-tau0_minus_tau_lensing_sources[index_tau_sources],
                                               pba->long_info,
                                               pba->inter_normal,
                                               &last_index,
                                               pvecback),
                             pba->error_message,
                             ptr->error_message);

                  /* Source evolution at time tau_lensing_source */

                  if ((ptr->has_nz_evo_file == _TRUE_) || (ptr->has_nz_evo_analytic == _TRUE_)) {

                    f_evo = 2./pvecback[pba->index_bg_H]/pvecback[pba->index_bg_a]/tau0_minus_tau_lensing_sources[index_tau_sources]
                      + pvecback[pba->index_bg_H_prime]/pvecback[pba->index_bg_H]/pvecback[pba->index_bg_H]/pvecback[pba->index_bg_a];

                    z = pba->a_today/pvecback[pba->index_bg_a]-1.;

                    if (ptr->has_nz_evo_file == _TRUE_) {

                      class_test((z<ptr->nz_evo_z[0]) || (z>ptr->nz_evo_z[ptr->nz_evo_size-1]),
                                 ptr->error_message,
                                 "Your input file for the selection function only covers the redhsift range [%f : %f]. However, your input for the selection function requires z=%f",
                                 ptr->nz_evo_z[0],
                                 ptr->nz_evo_z[ptr->nz_evo_size-1],
                                 z);

                      class_call(array_interpolate_spline(
                                                          ptr->nz_evo_z,
                                                          ptr->nz_evo_size,
                                                          ptr->nz_evo_dlog_nz,
                                                          ptr->nz_evo_dd_dlog_nz,
                                                          1,
                                                          z,
                                                          &last_index,
                                                          &dln_dNdz_dz,
                                                          1,
                                                          ptr->error_message),
                                 ptr->error_message,
                                 ptr->error_message);

                    }
                    else {

                      class_call(transfer_dNdz_analytic(ptr,
                                                        z,
                                                        &dNdz,
                                                        &dln_dNdz_dz),
                                 ptr->error_message,
                                 ptr->error_message);
                    }

                    f_evo -= dln_dNdz_dz/pvecback[pba->index_bg_a];
                  }
                  else {
                    f_evo = 0.;
                  }

                  rescaling +=
                    (1.
                     + pvecback[pba->index_bg_H_prime]
                     /pvecback[pba->index_bg_a]
                     /pvecback[pba->index_bg_H]
                     /pvecback[pba->index_bg_H]
                     + (2.-5.*ptr->s_bias)
                     /tau0_minus_tau_lensing_sources[index_tau_sources]
                     /pvecback[pba->index_bg_a]
                     /pvecback[pba->index_bg_H]
                     + 5.*ptr->s_bias
                     - f_evo)
                    * ptr->k[index_md][index_q]
                    * selection[index_tau_sources]
                    * w_trapz_lensing_sources[index_tau_sources];
                }

              }
            }
          }

          /* copy from input array to output array */
          sources[index_tau] *= rescaling;

        }

        /* deallocate temporary arrays */
        free(pvecback);
        free(selection);
        free(tau0_minus_tau_lensing_sources);
        free(w_trapz_lensing_sources);

      }
    }
  }

  /* case where we do not need to redefine */

  else {

    /* number of sampled time values */
    tau_size = ppt->tau_size;

    /* plain copy from input array to output array */
    memcpy(sources,
           interpolated_sources,
           ppt->tau_size*sizeof(double));

    /* store values of (tau0-tau) */
    for (index_tau=0; index_tau < ppt->tau_size; index_tau++) {
      tau0_minus_tau[index_tau] = tau0 - ppt->tau_sampling[index_tau];
    }

    /* Compute trapezoidal weights for integration over tau */
    class_call(array_trapezoidal_mweights(tau0_minus_tau,
                                          tau_size,
                                          w_trapz,
                                          ptr->error_message),
               ptr->error_message,
               ptr->error_message);
  }

  /* return tau_size value that will be stored in the workspace (the
     workspace wants a double) */

  *tau_size_out = tau_size;

  return _SUCCESS_;

}

/**
 * arbitrarily normalized selection function dN/dz(z,bin)
 *
 * @param ppt                   Input : pointer to perturbation structure
 * @param ptr                   Input : pointer to transfers structure
 * @param bin                   Input : redshift bin number
 * @param z                     Input : one value of redshift
 * @param selection             Output: pointer to selection function
 * @return the error status
 */

int transfer_selection_function(
                                struct precision * ppr,
                                struct perturbs * ppt,
                                struct transfers * ptr,
                                int bin,
                                double z,
                                double * selection) {

  double x;
  double dNdz;
  double dln_dNdz_dz;
  int last_index;

  /* trivial dirac case */
  if (ppt->selection==dirac) {

    *selection=1.;

    return _SUCCESS_;
  }

  /* difference between z and the bin center (we can take the absolute
     value as long as all selection functions are symmetric around
     x=0) */
  x=fabs(z-ppt->selection_mean[bin]);

  /* gaussian case (the function is anyway normalized later
     automatically, but could not resist to normalize it already
     here) */
  if (ppt->selection==gaussian) {

    *selection = exp(-0.5*pow(x/ppt->selection_width[bin],2))
      /ppt->selection_width[bin]/sqrt(2.*_PI_);

    if ((ptr->has_nz_file == _TRUE_) || (ptr->has_nz_analytic == _TRUE_)) {

      if (ptr->has_nz_file == _TRUE_) {

        class_test((z<ptr->nz_z[0]) || (z>ptr->nz_z[ptr->nz_size-1]),
                   ptr->error_message,
                   "Your input file for the selection function only covers the redhsift range [%f : %f]. However, your input for the selection function requires z=%f",
                   ptr->nz_z[0],
                   ptr->nz_z[ptr->nz_size-1],
                   z);

        class_call(array_interpolate_spline(
                                            ptr->nz_z,
                                            ptr->nz_size,
                                            ptr->nz_nz,
                                            ptr->nz_ddnz,
                                            1,
                                            z,
                                            &last_index,
                                            &dNdz,
                                            1,
                                            ptr->error_message),
                   ptr->error_message,
                   ptr->error_message);
      }
      else {

        class_call(transfer_dNdz_analytic(ptr,
                                          z,
                                          &dNdz,
                                          &dln_dNdz_dz),
                   ptr->error_message,
                   ptr->error_message);
      }

      *selection *= dNdz;
    }

    return _SUCCESS_;
  }

  /* top-hat case, with smoothed edges. The problem with sharp edges
     is that the final result will be affected by random
     noise. Indeed, the values of k at which the transfer functions
     Delta_l(k) are sampled will never coicide with the actual edges
     of the true transfer function (computed with or even without the
     Limber approximation). Hence the integral Cl=\int dk
     Delta_l(k)**2 (...) will be unprecise and will fluctuate randomly
     with the resolution along k. With smooth edges, the problem is
     sloved, and the final Cls become mildly dependent on the
     resolution along k. */

  if (ppt->selection==tophat) {

    /* selection function, centered on z=mean (i.e. on x=0), equal to
       one around x=0, with tanh step centered on x=width, of width
       delta x = 0.1*width
    */
    *selection=(1.-tanh((x-ppt->selection_width[bin])/(ppr->selection_tophat_edge*ppt->selection_width[bin])))/2.;

    if ((ptr->has_nz_file == _TRUE_) || (ptr->has_nz_analytic == _TRUE_)) {

      if (ptr->has_nz_file == _TRUE_) {

        class_call(array_interpolate_spline(
                                            ptr->nz_z,
                                            ptr->nz_size,
                                            ptr->nz_nz,
                                            ptr->nz_ddnz,
                                            1,
                                            z,
                                            &last_index,
                                            &dNdz,
                                            1,
                                            ptr->error_message),
                   ptr->error_message,
                   ptr->error_message);
      }
      else {

        class_call(transfer_dNdz_analytic(ptr,
                                          z,
                                          &dNdz,
                                          &dln_dNdz_dz),
                   ptr->error_message,
                   ptr->error_message);
      }

      *selection *= dNdz;
    }

    return _SUCCESS_;
  }

  /* get here only if selection type was recognized */
  class_stop(ptr->error_message,
             "invalid choice of selection function");

  return _SUCCESS_;
}

/**
 * Analytic form for dNdz distribution, from arXiv:1004.4640
 *
 * @param ptr          Input: pointer to transfer structure
 * @param z            Input: redshift
 * @param dNdz         Output: density per redshift, dN/dZ
 * @param dln_dNdz_dz  Output: dln(dN/dz)/dz, used optionally for the source evolution
 * @return the error status
 */

int transfer_dNdz_analytic(
                           struct transfers * ptr,
                           double z,
                           double * dNdz,
                           double * dln_dNdz_dz) {

  /* Implement here your favorite analytic ansatz for the selection
     function. Typical function for photometric sample: dN/dz =
     (z/z0)^alpha exp[-(z/z0)^beta]. Then: dln(dN/dz)/dz = (alpha -
     beta*(z/z0)^beta)/z. In principle, one is free to use different
     ansaztz for the selection function and the evolution
     function. Since the selection function uses only dN/dz, while the
     evolution uses only dln(dN/dz)/dz, it is possible to use
     different functions for dN/dz and dln(dN/dz)/dz */

  double z0,alpha,beta;

  z0 = 0.55;
  alpha = 2.0;
  beta = 1.5;

  *dNdz = pow(z/z0,alpha) * exp(-pow(z/z0,beta));

  *dln_dNdz_dz = (alpha - pow(z/z0,beta)*beta)/z;

  return _SUCCESS_;

}

/**
 * for sources that need to be mutiplied by a selection function,
 * redefine a finer time sampling in a small range
 *
 * @param ppr                   Input : pointer to precision structure
 * @param pba                   Input : pointer to background structure
 * @param ppt                   Input : pointer to perturbation structure
 * @param ptr                   Input : pointer to transfers structure
 * @param bin                   Input : redshift bin number
 * @param tau0_minus_tau        Output: values of (tau0-tau) at which source are sample
 * @param tau_size              Output: pointer to size of previous array
 * @param index_md            Input : index of mode
 * @param tau0                  Input : time today
 * @param interpolated_sources  Input : interpolated perturbation source
 * @param sources               Output: resampled transfer source
 * @return the error status
 */

int transfer_selection_sampling(
                                struct precision * ppr,
                                struct background * pba,
                                struct perturbs * ppt,
                                struct transfers * ptr,
                                int bin,
                                double * tau0_minus_tau,
                                int tau_size) {

  /* running index on time */
  int index_tau;

  /* minimum and maximal value of time in new sampled interval */
  double tau_min,tau_mean,tau_max;

  /* time interval for this bin */
  class_call(transfer_selection_times(ppr,
                                      pba,
                                      ppt,
                                      ptr,
                                      bin,
                                      &tau_min,
                                      &tau_mean,
                                      &tau_max),
             ptr->error_message,
             ptr->error_message);

  class_test(tau_size <= 0,
             ptr->error_message,
             "should be at least one");

  /* case selection == dirac */
  if (tau_min == tau_max) {
    class_test(tau_size !=1,
               ptr->error_message,
               "for Dirac selection function tau_size should be 1, not %d",tau_size);
    tau0_minus_tau[0] = pba->conformal_age - tau_mean;
  }
  /* for other cases (gaussian, tophat...) define new sampled values
     of (tau0-tau) with even spacing */
  else {
    for (index_tau=0; index_tau<tau_size-1; index_tau++) {
      tau0_minus_tau[index_tau]=pba->conformal_age-tau_min-((double)index_tau)/((double)tau_size-1.)*(tau_max-tau_min);
    }
    tau0_minus_tau[tau_size-1]=pba->conformal_age-tau_max;
  }

  return _SUCCESS_;

}

/**
 * for lensing sources that need to be convolved with a selection
 * function, redefine the sampling within the range extending from the
 * tau_min of the selection function up to tau0
 *
 * @param ppr                   Input : pointer to precision structure
 * @param pba                   Input : pointer to background structure
 * @param ppt                   Input : pointer to perturbation structure
 * @param ptr                   Input : pointer to transfers structure
 * @param bin                   Input : redshift bin number
 * @param tau0_minus_tau        Output: values of (tau0-tau) at which source are sample
 * @param tau_size              Output: pointer to size of previous array
 * @param index_md            Input : index of mode
 * @param tau0                  Input : time today
 * @param interpolated_sources  Input : interpolated perturbation source
 * @param sources               Output: resampled transfer source
 * @return the error status
 */

int transfer_lensing_sampling(
                              struct precision * ppr,
                              struct background * pba,
                              struct perturbs * ppt,
                              struct transfers * ptr,
                              int bin,
                              double tau0,
                              double * tau0_minus_tau,
                              int tau_size) {

  /* running index on time */
  int index_tau;

  /* minimum and maximal value of time in new sampled interval */
  double tau_min,tau_mean,tau_max;

  /* time interval for this bin */
  class_call(transfer_selection_times(ppr,
                                      pba,
                                      ppt,
                                      ptr,
                                      bin,
                                      &tau_min,
                                      &tau_mean,
                                      &tau_max),
             ptr->error_message,
             ptr->error_message);

  for (index_tau=0; index_tau<tau_size; index_tau++) {
    //tau0_minus_tau[index_tau]=pba->conformal_age-tau_min-((double)index_tau)/((double)tau_size-1.)*(tau0-tau_min);
    tau0_minus_tau[index_tau]=((double)(tau_size-1-index_tau))/((double)(tau_size-1))*(tau0-tau_min);
  }

  return _SUCCESS_;

}


/**
 * for sources that need to be mutiplied by a selection function,
 * redefine a finer time sampling in a small range, and resample the
 * perturbation sources at the new value by linear interpolation
 *
 * @param ppr                   Input : pointer to precision structure
 * @param pba                   Input : pointer to background structure
 * @param ppt                   Input : pointer to perturbation structure
 * @param ptr                   Input : pointer to transfers structure
 * @param bin                   Input : redshift bin number
 * @param tau0_minus_tau        Output: values of (tau0-tau) at which source are sample
 * @param tau_size              Output: pointer to size of previous array
 * @param index_md            Input : index of mode
 * @param tau0                  Input : time today
 * @param interpolated_sources  Input : interpolated perturbation source
 * @param sources               Output: resampled transfer source
 * @return the error status
 */

int transfer_source_resample(
                             struct precision * ppr,
                             struct background * pba,
                             struct perturbs * ppt,
                             struct transfers * ptr,
                             int bin,
                             double * tau0_minus_tau,
                             int tau_size,
                             int index_md,
                             double tau0,
                             double * interpolated_sources,
                             double * sources) {

  /* running index on time */
  int index_tau;

  /* array of values of source */
  double * source_at_tau;

  /* array of source values for a given time and for all k's */
  class_alloc(source_at_tau,
              sizeof(double),
              ptr->error_message);

  /* interpolate the sources linearily at the new time values */
  for (index_tau=0; index_tau<tau_size; index_tau++) {

    class_call(array_interpolate_two(ppt->tau_sampling,
                                     1,
                                     0,
                                     interpolated_sources,
                                     1,
                                     ppt->tau_size,
                                     tau0-tau0_minus_tau[index_tau],
                                     source_at_tau,
                                     1,
                                     ptr->error_message),
               ptr->error_message,
               ptr->error_message);

    /* copy the new values in the output sources array */
    sources[index_tau] = source_at_tau[0];
  }

  /* deallocate the temporary array */
  free(source_at_tau);

  return _SUCCESS_;

}

/**
 * for each selection function, compute the min, mean and max values
 * of conformal time (associated to the min, mean and max values of
 * redshift specified by the user)
 *
 * @param ppr                   Input : pointer to precision structure
 * @param pba                   Input : pointer to background structure
 * @param ppt                   Input : pointer to perturbation structure
 * @param ptr                   Input : pointer to transfers structure
 * @param bin                   Input : redshift bin number
 * @param tau_min               Output: smallest time in the selection interval
 * @param tau_mean              Output: time corresponding to z_mean
 * @param tau_max               Output: largest time in the selection interval
 * @return the error status
 */

int transfer_selection_times(
                             struct precision * ppr,
                             struct background * pba,
                             struct perturbs * ppt,
                             struct transfers * ptr,
                             int bin,
                             double * tau_min,
                             double * tau_mean,
                             double * tau_max) {

  /* a value of redshift */
  double z=0.;

  /* lower edge of time interval for this bin */

  if (ppt->selection==gaussian) {
    z = ppt->selection_mean[bin]+ppt->selection_width[bin]*ppr->selection_cut_at_sigma;
  }
  if (ppt->selection==tophat) {
    z = ppt->selection_mean[bin]+(1.+ppr->selection_cut_at_sigma*ppr->selection_tophat_edge)*ppt->selection_width[bin];
  }
  if (ppt->selection==dirac) {
    z = ppt->selection_mean[bin];
  }

  class_call(background_tau_of_z(pba,
                                 z,
                                 tau_min),
             pba->error_message,
             ptr->error_message);

  /* higher edge of time interval for this bin */

  if (ppt->selection==gaussian) {
    z = MAX(ppt->selection_mean[bin]-ppt->selection_width[bin]*ppr->selection_cut_at_sigma,0.);
  }
  if (ppt->selection==tophat) {
    z = MAX(ppt->selection_mean[bin]-(1.+ppr->selection_cut_at_sigma*ppr->selection_tophat_edge)*ppt->selection_width[bin],0.);
  }
  if (ppt->selection==dirac) {
    z = ppt->selection_mean[bin];
  }

  class_call(background_tau_of_z(pba,
                                 z,
                                 tau_max),
             pba->error_message,
             ptr->error_message);

  /* central value of time interval for this bin */

  z = MAX(ppt->selection_mean[bin],0.);

  class_call(background_tau_of_z(pba,
                                 z,
                                 tau_mean),
             pba->error_message,
             ptr->error_message);

  return _SUCCESS_;

}

/**
 * compute and normalise selection function for a set of time values
 *
 *
 * @param pba                   Input : pointer to background structure
 * @param ppt                   Input : pointer to perturbation structure
 * @param ptr                   Input : pointer to transfers structure
 * @param selection             Output: normalized selection function
 * @param tau0_minus_tau        Input : values of (tau0-tau) at which source are sample
 * @param w_trapz               Input : trapezoidal weights for integration over tau
 * @param tau_size              Input : size of previous two arrays
 * @param pvecback              Input : allocated array of background values
 * @param tau_0                 Input : time today
 * @param bin                   Input : redshift bin number
 * @return the error status
 */

int transfer_selection_compute(
                               struct precision * ppr,
                               struct background * pba,
                               struct perturbs * ppt,
                               struct transfers * ptr,
                               double * selection,
                               double * tau0_minus_tau,
                               double * w_trapz,
                               int tau_size,
                               double * pvecback,
                               double tau0,
                               int bin) {

  /* running index over time */
  int index_tau;

  /* running value of time */
  double tau;

  /* used for normalizing the selection to one */
  double norm;

  /* used for calling background_at_tau() */
  int last_index;

  /* runnign value of redshift */
  double z;

  if (tau_size > 1) {

    /* loop over time */
    for (index_tau = 0; index_tau < tau_size; index_tau++) {

      /* running value of time */
      tau = tau0 - tau0_minus_tau[index_tau];

      /* get background quantitites at this time */
      class_call(background_at_tau(pba,
                                   tau,
                                   pba->long_info,
                                   pba->inter_normal,
                                   &last_index,
                                   pvecback),
                 pba->error_message,
                 ptr->error_message);

      /* infer redhsift */
      z = pba->a_today/pvecback[pba->index_bg_a]-1.;

      /* get corresponding dN/dz(z,bin) */
      class_call(transfer_selection_function(ppr,
                                             ppt,
                                             ptr,
                                             bin,
                                             z,
                                             &(selection[index_tau])),
                 ptr->error_message,
                 ptr->error_message);

      /* get corresponding dN/dtau = dN/dz * dz/dtau = dN/dz * H */
      selection[index_tau] *= pvecback[pba->index_bg_H];

    }

    /* compute norm = \int W(tau) dtau */
    class_call(array_trapezoidal_integral(selection,
                                          tau_size,
                                          w_trapz,
                                          &norm,
                                          ptr->error_message),
               ptr->error_message,
               ptr->error_message);


    /* divide W by norm so that \int W(tau) dtau = 1 */
    for (index_tau = 0; index_tau < tau_size; index_tau++) {
      selection[index_tau]/=norm;
    }

  }

  /* trivial case: dirac distribution */
  else {
    selection[0] = 1.;
  }

  return _SUCCESS_;
}

/**
 * This routine computes the transfer functions \f$ \Delta_l^{X} (k) \f$)
 * as a function of wavenumber k for a given mode, initial condition,
 * type and multipole l passed in input.
 *
 * For a given value of k, the transfer function is infered from
 * the source function (passed in input in the array interpolated_sources)
 * and from Bessel functions (passed in input in the bessels structure),
 * either by convolving them along tau, or by a Limber appoximation.
 * This elementary task is distributed either to transfer_integrate()
 * or to transfer_limber(). The task of this routine is mainly to
 * loop over k values, and to decide at which k_max the calculation can
 * be stopped, according to some approximation scheme designed to find a
 * compromise between execution time and precision. The approximation scheme
 * is defined by parameters in bthe precision structure.
 *
 * @param ppr                   Input : pointer to precision structure
 * @param ppt                   Input : pointer to perturbation structure
 * @param ptr                   Input/output : pointer to transfers structure (result stored there)
 * @param tau0                  Input : conformal time today
 * @param tau_rec               Input : conformal time at recombination
 * @param index_md            Input : index of mode
 * @param index_ic              Input : index of initial condition
 * @param index_tt              Input : index of type of transfer
 * @param index_l               Input : index of multipole
 * @param interpolated_sources  Input : array containing the sources
 * @param ptw                   Input : pointer to transfer_workspace structure (allocated in transfer_init() to avoid numerous reallocation)
 * @return the error status
 */

int transfer_compute_for_each_l(
                                struct transfer_workspace * ptw,
                                struct precision * ppr,
                                struct perturbs * ppt,
                                struct transfers * ptr,
                                int index_q,
                                int index_md,
                                int index_ic,
                                int index_tt,
                                int index_l,
                                double l,
                                double q_max_bessel,
                                radial_function_type radial_type
                                ){

  /** Summary: */

  /** - define local variables */

  /* current wavenumber value */
  double q,k;

  /* value of transfer function */
  double transfer_function;

  /* whether to use the Limber approximation */
  short use_limber;

  /* return zero tranbsfer function if l is above l_max */
  if (index_l >= ptr->l_size_tt[index_md][index_tt]) {

    ptr->transfer[index_md][((index_ic * ptr->tt_size[index_md] + index_tt)
                             * ptr->l_size[index_md] + index_l)
                            * ptr->q_size + index_q] = 0.;
    return _SUCCESS_;
  }

  q = ptr->q[index_q];
  k = ptr->k[index_md][index_q];

  if (ptr->transfer_verbose > 3)
    printf("Compute transfer for l=%d type=%d\n",(int)l,index_tt);

  class_call(transfer_use_limber(ppr,
                                 ppt,
                                 ptr,
                                 q_max_bessel,
                                 index_md,
                                 index_tt,
                                 q,
                                 l,
                                 &use_limber),
             ptr->error_message,
             ptr->error_message);

  if (use_limber == _TRUE_) {

    class_call(transfer_limber(ptr,
                               ptw,
                               index_md,
                               index_q,
                               l,
                               q,
                               radial_type,
                               &transfer_function),
               ptr->error_message,
               ptr->error_message);

  }
  else {
    class_call(transfer_integrate(
                                  ppt,
                                  ptr,
                                  ptw,
                                  index_q,
                                  index_md,
                                  index_tt,
                                  l,
                                  index_l,
                                  k,
                                  radial_type,
                                  &transfer_function
                                  ),
               ptr->error_message,
               ptr->error_message);
  }

#ifdef WITH_SONG1

  /* TODO: verify that this is really needed; if this is the case, move it
  to the second-order module rather than keeping it here, where it affects
  also vanilla CLASS */
  /* TODO: if this is needed, why switching the sign only for m=0 (scalars)? */

  /* Flip the sign of the E-mode transfer functions to match Hu & White convention,
  which is the one used by SONG. */
  if (((ppt->has_scalars == _TRUE_) && (index_md == ppt->index_md_scalars)) &&
      ((ppt->has_cl_cmb_polarization == _TRUE_) && (index_tt == ptr->index_tt_e))) {
    transfer_function *= -1;
  }
        
#endif // WITH_SONG1


  /* store transfer function in transfer structure */
  ptr->transfer[index_md][((index_ic * ptr->tt_size[index_md] + index_tt)
                           * ptr->l_size[index_md] + index_l)
                          * ptr->q_size + index_q]
    = transfer_function;

#ifdef WITH_SONG1
  /* Debug: print the lensing and reionisation potential transfer functions */
  // if (index_tt == ptr->index_tt_lcmb && index_l == 10 && index_q == 100) {printf("lens = %g\n",transfer_function);}
  // if (index_tt == ptr->index_tt_rcmb && index_l == 10 && index_q == 100) {printf("reio = %g\n",transfer_function);}
#endif // WITH_SONG1
  
  return _SUCCESS_;

}

int transfer_use_limber(
                        struct precision * ppr,
                        struct perturbs * ppt,
                        struct transfers * ptr,
                        double q_max_bessel,
                        int index_md,
                        int index_tt,
                        double q,
                        double l,
                        short * use_limber) {


  /* criterium for chosing between integration and Limber
     must be implemented here */

  *use_limber = _FALSE_;

  if (q>q_max_bessel) {
    *use_limber = _TRUE_;
  }
  else {

    if (_scalars_) {

      //TBC: in principle the Limber condition should be adapted to account for curvature effects

      if ((ppt->has_cl_cmb_lensing_potential == _TRUE_) && (index_tt == ptr->index_tt_lcmb) && (l>ppr->l_switch_limber)) {
        *use_limber = _TRUE_;
      }
      if (_index_tt_in_range_(ptr->index_tt_density, ppt->selection_num, ppt->has_nc_density) && (l>=ppr->l_switch_limber_for_cl_density_over_z*ppt->selection_mean[index_tt-ptr->index_tt_density])) {
        if (ppt->selection != dirac) *use_limber = _TRUE_;
      }
      if (_index_tt_in_range_(ptr->index_tt_rsd,     ppt->selection_num, ppt->has_nc_rsd) && (l>=ppr->l_switch_limber_for_cl_density_over_z*ppt->selection_mean[index_tt-ptr->index_tt_rsd])) {
        if (ppt->selection != dirac) *use_limber = _TRUE_;
      }
      if (_index_tt_in_range_(ptr->index_tt_d0,      ppt->selection_num, ppt->has_nc_rsd) && (l>=ppr->l_switch_limber_for_cl_density_over_z*ppt->selection_mean[index_tt-ptr->index_tt_d0])) {
        if (ppt->selection != dirac) *use_limber = _TRUE_;
      }
      if (_index_tt_in_range_(ptr->index_tt_d1,      ppt->selection_num, ppt->has_nc_rsd) && (l>=ppr->l_switch_limber_for_cl_density_over_z*ppt->selection_mean[index_tt-ptr->index_tt_d1])) {
        if (ppt->selection != dirac) *use_limber = _TRUE_;
      }
      if (_index_tt_in_range_(ptr->index_tt_nc_lens, ppt->selection_num, ppt->has_nc_lens) && (l>=ppr->l_switch_limber_for_cl_density_over_z*ppt->selection_mean[index_tt-ptr->index_tt_nc_lens])) {
        if (ppt->selection != dirac) *use_limber = _TRUE_;
      }
      if (_index_tt_in_range_(ptr->index_tt_nc_g1, ppt->selection_num, ppt->has_nc_gr) && (l>=ppr->l_switch_limber_for_cl_density_over_z*ppt->selection_mean[index_tt-ptr->index_tt_nc_g1])) {
        if (ppt->selection != dirac) *use_limber = _TRUE_;
      }
      if (_index_tt_in_range_(ptr->index_tt_nc_g2, ppt->selection_num, ppt->has_nc_gr) && (l>=ppr->l_switch_limber_for_cl_density_over_z*ppt->selection_mean[index_tt-ptr->index_tt_nc_g2])) {
        if (ppt->selection != dirac) *use_limber = _TRUE_;
      }
      if (_index_tt_in_range_(ptr->index_tt_nc_g3, ppt->selection_num, ppt->has_nc_gr) && (l>=ppr->l_switch_limber_for_cl_density_over_z*ppt->selection_mean[index_tt-ptr->index_tt_nc_g3])) {
        if (ppt->selection != dirac) *use_limber = _TRUE_;
      }
      if (_index_tt_in_range_(ptr->index_tt_nc_g4, ppt->selection_num, ppt->has_nc_gr) && (l>=ppr->l_switch_limber_for_cl_density_over_z*ppt->selection_mean[index_tt-ptr->index_tt_nc_g4])) {
        if (ppt->selection != dirac) *use_limber = _TRUE_;
      }
      if (_index_tt_in_range_(ptr->index_tt_nc_g5, ppt->selection_num, ppt->has_nc_gr) && (l>=ppr->l_switch_limber_for_cl_density_over_z*ppt->selection_mean[index_tt-ptr->index_tt_nc_g5])) {
        if (ppt->selection != dirac) *use_limber = _TRUE_;
      }
      if (_index_tt_in_range_(ptr->index_tt_lensing, ppt->selection_num, ppt->has_cl_lensing_potential) && (l>=ppr->l_switch_limber_for_cl_density_over_z*ppt->selection_mean[index_tt-ptr->index_tt_lensing])) {
        *use_limber = _TRUE_;
      }
    }
  }

  return _SUCCESS_;
}

/**
 * This routine computes the transfer functions \f$ \Delta_l^{X} (k) \f$)
 * for each mode, initial condition, type, multipole l and wavenumber k,
 * by convolving  the source function (passed in input in the array
 * interpolated_sources) with Bessel functions (passed in input in the
 * bessels structure).
 *
 * @param ppt                   Input : pointer to perturbation structure
 * @param ptr                   Input : pointer to transfers structure
 * @param tau0                  Input : conformal time today
 * @param tau_rec               Input : conformal time at recombination
 * @param index_md            Input : index of mode
 * @param index_tt              Input : index of type
 * @param index_l               Input : index of multipole
 * @param index_q               Input : index of wavenumber
 * @param interpolated_sources  Input: array of interpolated sources
 * @param ptw                   Input : pointer to transfer_workspace structure (allocated in transfer_init() to avoid numerous reallocation)
 * @param trsf                  Output: transfer function \f$ \Delta_l(k) \f$
 * @return the error status
 */

int transfer_integrate(
                       struct perturbs * ppt,
                       struct transfers * ptr,
                       struct transfer_workspace *ptw,
                       int index_q,
                       int index_md,
                       int index_tt,
                       double l,
                       int index_l,
                       double k,
                       radial_function_type radial_type,
                       double * trsf
                       ) {

  /** Summary: */

  /** - define local variables */

  double * tau0_minus_tau = ptw->tau0_minus_tau;
  double * w_trapz = ptw->w_trapz;
  double * sources = ptw->sources;

  /* minimum value of \f$ (\tau0-\tau) \f$ at which \f$ j_l(k[\tau_0-\tau]) \f$ is known, given that \f$ j_l(x) \f$ is sampled above some finite value \f$ x_{\min} \f$ (below which it can be approximated by zero) */
  double tau0_minus_tau_min_bessel;

  /* index in the source's tau list corresponding to the last point in the overlapping region between sources and bessels. Also the index of possible Bessel truncation. */
  int index_tau_max, index_tau_max_Bessel;

  double bessel, *radial_function;

  double x_turning_point;

  /** - find minimum value of (tau0-tau) at which \f$ j_l(k[\tau_0-\tau]) \f$ is known, given that \f$ j_l(x) \f$ is sampled above some finite value \f$ x_{\min} \f$ (below which it can be approximated by zero) */
  //tau0_minus_tau_min_bessel = x_min_l/k; /* segmentation fault impossible, checked before that k != 0 */
  //printf("index_l=%d\n",index_l);
  if (ptw->sgnK==0){
    tau0_minus_tau_min_bessel = ptw->pBIS->chi_at_phimin[index_l]/k; /* segmentation fault impossible, checked before that k != 0 */
  }
  else{

    if (index_q < ptr->index_q_flat_approximation) {

      tau0_minus_tau_min_bessel = ptw->HIS.chi_at_phimin[index_l]/sqrt(ptw->sgnK*ptw->K);

    }
    else {

      tau0_minus_tau_min_bessel = ptw->pBIS->chi_at_phimin[index_l]/sqrt(ptw->sgnK*ptw->K);

      if (ptw->sgnK == 1) {
        x_turning_point = asin(sqrt(l*(l+1.))/ptr->q[index_q]*sqrt(ptw->sgnK*ptw->K));
        tau0_minus_tau_min_bessel *= x_turning_point/sqrt(l*(l+1.));
      }
      else {
        x_turning_point = asinh(sqrt(l*(l+1.))/ptr->q[index_q]*sqrt(ptw->sgnK*ptw->K));
        tau0_minus_tau_min_bessel *= x_turning_point/sqrt(l*(l+1.));
      }
    }
  }
  /** - if there is no overlap between the region in which bessels and sources are non-zero, return zero */
  if (tau0_minus_tau_min_bessel >= tau0_minus_tau[0]) {
    *trsf = 0.;
    return _SUCCESS_;
  }

  /** - if there is an overlap: */

  /** -> trivial case: the source is a Dirac function and is sampled in only one point */
  if (ptw->tau_size == 1) {

    class_call(transfer_radial_function(
                                        ptw,
                                        ppt,
                                        ptr,
                                        k,
                                        index_q,
                                        index_l,
                                        1,
                                        &bessel,
                                        radial_type
                                        ),
               ptr->error_message,
               ptr->error_message);

    *trsf = sources[0] * bessel;
    return _SUCCESS_;
  }

  /** -> other cases */

  /** (a) find index in the source's tau list corresponding to the last point in the overlapping region. After this step, index_tau_max can be as small as zero, but not negative. */
  index_tau_max = ptw->tau_size-1;
  while (tau0_minus_tau[index_tau_max] < tau0_minus_tau_min_bessel)
    index_tau_max--;
  /* Set index so we know if the truncation of the convolution integral is due to Bessel and not
     due to the source. */
  index_tau_max_Bessel = index_tau_max;

  /** (b) the source function can vanish at large $\f \tau \f$. Check if further points can be eliminated. After this step and if we did not return a null transfer function, index_tau_max can be as small as zero, but not negative. */
  while (sources[index_tau_max] == 0.) {
    index_tau_max--;
    if (index_tau_max < 0) {
      *trsf = 0.;
      return _SUCCESS_;
    }
  }

  if (ptw->neglect_late_source == _TRUE_) {

    while (tau0_minus_tau[index_tau_max] < ptw->tau0_minus_tau_cut) {
      index_tau_max--;
      if (index_tau_max < 0) {
        *trsf = 0.;
        return _SUCCESS_;
      }
    }
  }

  /** Compute the radial function: */
  class_alloc(radial_function,sizeof(double)*(index_tau_max+1),ptr->error_message);

  class_call(transfer_radial_function(
                                      ptw,
                                      ppt,
                                      ptr,
                                      k,
                                      index_q,
                                      index_l,
                                      index_tau_max+1,
                                      radial_function,
                                      radial_type
                                      ),
             ptr->error_message,
             ptr->error_message);

  /** Now we do most of the convolution integral: */
  class_call(array_trapezoidal_convolution(sources,
                                           radial_function,
                                           index_tau_max+1,
                                           w_trapz,
                                           trsf,
                                           ptr->error_message),
             ptr->error_message,
             ptr->error_message);

  /** This integral is correct for the case where no truncation has
      occured. If it has been truncated at some index_tau_max because
      f[index_tau_max+1]==0, it is still correct. The 'mistake' in using
      the wrong weight w_trapz[index_tau_max] is exactly compensated by the
      triangle we miss. However, for the Bessel cut off, we must subtract the
      wrong triangle and add the correct triangle */
  if ((index_tau_max!=(ptw->tau_size-1))&&(index_tau_max==index_tau_max_Bessel)){
    //Bessel truncation
    *trsf -= 0.5*(tau0_minus_tau[index_tau_max+1]-tau0_minus_tau_min_bessel)*
      radial_function[index_tau_max]*sources[index_tau_max];
  }
  
#ifdef WITH_SONG1
  /* Debug: print the transfer function for the zeta curvature perturbation */
  // if ((ppt->has_cl_cmb_zeta == _TRUE_) && (index_tt == ptr->index_tt_zeta))
  //   printf ("%12g %12g\n", k, trsf);
#endif // WITH_SONG1

  free(radial_function);
  return _SUCCESS_;
}

/**
 * This routine computes the transfer functions \f$ \Delta_l^{X} (k) \f$)
 * for each mode, initial condition, type, multipole l and wavenumber k,
 * by using the Limber approximation, i.e by evaluating the source function
 * (passed in input in the array interpolated_sources) at a single value of
 * tau (the Bessel function being approximated as a Dirac distribution)
 *
 * @param ptr                   Input : pointer to transfers structure
 * @param ptw                   Input : pointer to transfer workspace structure
 * @param index_md              Input : index of mode
 * @param index_l               Input : index of multipole
 * @param index_q               Input : index of wavenumber
 * @param radial_type           Input : type of radial (Bessel) functions to convolve with
 * @param trsf                  Output: transfer function \f$ \Delta_l(k) \f$
 * @return the error status
 */

int transfer_limber(
                    struct transfers * ptr,
                    struct transfer_workspace * ptw,
                    int index_md,
                    int index_q,
                    double l,
                    double q,
                    radial_function_type radial_type,
                    double * trsf
                    ){

  /** Summary: */

  /** - define local variables */

  /* interpolated source and its derivatives at this value */
  double S, Sp, Sm;

  double x_limber=0.;
  double tau0_minus_tau_limber=0.;
  double IPhiFlat = 0.;

  if (radial_type == SCALAR_TEMPERATURE_0) {

    /** - get k, l and infer tau such that k(tau0-tau)=l+1/2;
        check that tau is in appropriate range */

    if (ptw->sgnK == 0) {
      tau0_minus_tau_limber = (l+0.5)/q;
    }
    else if (ptw->sgnK == 1) {
      x_limber = asin(sqrt(l*(l+1.))/q*sqrt(ptw->K));
      tau0_minus_tau_limber = x_limber/sqrt(ptw->K);
    }
    else if (ptw->sgnK == -1) {
      x_limber = asinh((l+0.5)/q*sqrt(-ptw->K));
      tau0_minus_tau_limber = x_limber/sqrt(-ptw->K);
    }

    if ((tau0_minus_tau_limber > ptw->tau0_minus_tau[0]) ||
        (tau0_minus_tau_limber < ptw->tau0_minus_tau[ptw->tau_size-1])) {
      *trsf = 0.;
      return _SUCCESS_;
    }

    class_call(transfer_limber_interpolate(ptr,
                                           ptw->tau0_minus_tau,
                                           ptw->sources,
                                           ptw->tau_size,
                                           tau0_minus_tau_limber,
                                           &S),
               ptr->error_message,
               ptr->error_message);

    /** - get transfer = source * sqrt(pi/(2l+1))/q
        = source*[tau0-tau] * sqrt(pi/(2l+1))/(l+1/2)
    */

    IPhiFlat = sqrt(_PI_/(2.*l))*(1.-0.25/l+1./32./(l*l));

    *trsf = IPhiFlat*S;

    if (ptw->sgnK == 0) {
      *trsf /= (l+0.5);
    }
    else {
      *trsf *= pow(1.-ptw->K*l*l/q/q,-1./4.)/(tau0_minus_tau_limber*q);
    }

  }

  else if (radial_type == SCALAR_TEMPERATURE_1) {

    if (((l+1.5)/q > ptw->tau0_minus_tau[0]) ||
        ((l-0.5)/q < ptw->tau0_minus_tau[ptw->tau_size-1])) {
      *trsf = 0.;
      return _SUCCESS_;
    }

    class_call(transfer_limber_interpolate(ptr,
                                           ptw->tau0_minus_tau,
                                           ptw->sources,
                                           ptw->tau_size,
                                           (l+1.5)/q,
                                           &Sp),
               ptr->error_message,
               ptr->error_message);

    class_call(transfer_limber_interpolate(ptr,
                                           ptw->tau0_minus_tau,
                                           ptw->sources,
                                           ptw->tau_size,
                                           (l-0.5)/q,
                                           &Sm),
               ptr->error_message,
               ptr->error_message);

    *trsf =
      -sqrt(_PI_/(2.*l+3.))*Sp/(l+1.5) * (l+1.)/(2.*l+1)
      +sqrt(_PI_/(2.*l-1.))*Sm/(l-0.5) * l/(2.*l+1.);

  }

  else if (radial_type == NC_RSD) {

    if (((l+2.5)/q > ptw->tau0_minus_tau[0]) ||
        ((l-1.5)/q < ptw->tau0_minus_tau[ptw->tau_size-1])) {
      *trsf = 0.;
      return _SUCCESS_;
    }

    class_call(transfer_limber_interpolate(ptr,
                                           ptw->tau0_minus_tau,
                                           ptw->sources,
                                           ptw->tau_size,
                                           (l+2.5)/q,
                                           &Sp),
               ptr->error_message,
               ptr->error_message);

    class_call(transfer_limber_interpolate(ptr,
                                           ptw->tau0_minus_tau,
                                           ptw->sources,
                                           ptw->tau_size,
                                           (l-1.5)/q,
                                           &Sm),
               ptr->error_message,
               ptr->error_message);

    class_call(transfer_limber_interpolate(ptr,
                                           ptw->tau0_minus_tau,
                                           ptw->sources,
                                           ptw->tau_size,
                                           (l+0.5)/q,
                                           &S),
               ptr->error_message,
               ptr->error_message);

    *trsf =
      sqrt(_PI_/(2.*l+5.))*Sp/(l+2.5) * l*(l+2.)/(2.*l+1.)/(2.*l+3.)
      -sqrt(_PI_/(2.*l+1.))*S/(l+0.5) * l/(2.*l+1.)*(l/(2.*l-1.)+(l+1.)/(2.*l+3.))
      +sqrt(_PI_/(2.*l-3.))*Sm/(l-1.5) * l*(l-1.)/(2.*l+1.)/(2.*l-1.);

  }

  else {

    class_stop(ptr->error_message,
               "Limber approximation has not been coded for the radial_type of index %d\n",
               radial_type);

  }

  return _SUCCESS_;

}

int transfer_limber_interpolate(
                                struct transfers * ptr,
                                double * tau0_minus_tau,
                                double * sources,
                                int tau_size,
                                double tau0_minus_tau_limber,
                                double * S
                                ){

  int index_tau;
  double dS,ddS;

  /** - find  bracketing indices.
      index_tau must be at least 1 (so that index_tau-1 is at least 0)
      and at most tau_size-2 (so that index_tau+1 is at most tau_size-1).
  */
  index_tau=1;
  while ((tau0_minus_tau[index_tau] > tau0_minus_tau_limber) && (index_tau<tau_size-2))
    index_tau++;

  /** - interpolate by fitting a polynomial of order two; get source
      and its first two derivatives. Note that we are not
      interpolating S, but the product S*(tau0-tau). Indeed this
      product is regular in tau=tau0, while S alone diverges for
      lensing. */

  /* the case where the last of the three point is the edge (tau0=tau) must be treated separately, see below */
  if (index_tau < tau_size-2) {

    class_call(array_interpolate_parabola(tau0_minus_tau[index_tau-1],
                                          tau0_minus_tau[index_tau],
                                          tau0_minus_tau[index_tau+1],
                                          tau0_minus_tau_limber,
                                          sources[index_tau-1]*tau0_minus_tau[index_tau-1],
                                          sources[index_tau]*tau0_minus_tau[index_tau],
                                          sources[index_tau+1]*tau0_minus_tau[index_tau+1],
                                          S,
                                          &dS,
                                          &ddS,
                                          ptr->error_message),
               ptr->error_message,
               ptr->error_message);

  }

  /* in this case, we have stored a zero for sources[index_k*tau_size+index_tau+1]. But we can use in very good approximation the fact that S*(tau0-tau) is constant near tau=tau0 and replace sources[index_k*tau_size+index_tau+1]*tau0_minus_tau[index_tau+1] by sources[index_k*tau_size+index_tau]*tau0_minus_tau[index_tau] */
  else {

    class_call(array_interpolate_parabola(tau0_minus_tau[index_tau-1],
                                          tau0_minus_tau[index_tau],
                                          tau0_minus_tau[index_tau+1],
                                          tau0_minus_tau_limber,
                                          sources[index_tau-1]*tau0_minus_tau[index_tau-1],
                                          sources[index_tau]*tau0_minus_tau[index_tau],
                                          sources[index_tau]*tau0_minus_tau[index_tau],
                                          S,
                                          &dS,
                                          &ddS,
                                          ptr->error_message),
               ptr->error_message,
               ptr->error_message);
  }

  return _SUCCESS_;

}

/**
 * This routine computes the transfer functions \f$ \Delta_l^{X} (k)
 * \f$) for each mode, initial condition, type, multipole l and
 * wavenumber k, by using the Limber approximation at ordet two, i.e
 * as a function of the source function and its first two derivatives
 * at a single value of tau
 *
 * @param ppt                   Input : pointer to perturbation structure
 * @param ptr                   Input : pointer to transfers structure
 * @param tau0                  Input : conformal time today
 * @param index_md            Input : index of mode
 * @param index_tt              Input : index of type
 * @param index_l               Input : index of multipole
 * @param index_k               Input : index of wavenumber
 * @param interpolated_sources  Input: array of interpolated sources
 * @param trsf                  Output: transfer function \f$ \Delta_l(k) \f$
 * @return the error status
 */

int transfer_limber2(
                     int tau_size,
                     struct transfers * ptr,
                     int index_md,
                     int index_k,
                     double l,
                     double k,
                     double * tau0_minus_tau,
                     double * sources,
                     radial_function_type radial_type,
                     double * trsf
                     ){

  /** Summary: */

  /** - define local variables */

  /* conformal time at which source must be computed */
  double tau0_minus_tau_limber;
  int index_tau;

  /* interpolated source and its derivatives */
  double S, dS, ddS;

  /** - get k, l and infer tau such that k(tau0-tau)=l+1/2;
      check that tau is in appropriate range */

  tau0_minus_tau_limber = (l+0.5)/k;  //TBC: to be updated to include curvature effects

  if ((tau0_minus_tau_limber > tau0_minus_tau[0]) ||
      (tau0_minus_tau_limber < tau0_minus_tau[tau_size-1])) {
    *trsf = 0.;
    return _SUCCESS_;
  }

  /** - find  bracketing indices */
  index_tau=0;
  while ((tau0_minus_tau[index_tau] > tau0_minus_tau_limber) && (index_tau<tau_size-2))
    index_tau++;

  /** - interpolate by fitting a polynomial of order two; get source
      and its first two derivatives */
  class_call(array_interpolate_parabola(tau0_minus_tau[index_tau-1],
                                        tau0_minus_tau[index_tau],
                                        tau0_minus_tau[index_tau+1],
                                        tau0_minus_tau_limber,
                                        sources[index_tau-1],
                                        sources[index_tau],
                                        sources[index_tau+1],
                                        &S,
                                        &dS,
                                        &ddS,
                                        ptr->error_message),
             ptr->error_message,
             ptr->error_message);


  /** - get transfer from 2nd order Limber approx (infered from 0809.5112 [astro-ph]) */

  *trsf = sqrt(_PI_/(2.*l+1.))/k*((1.-3./2./(2.*l+1.)/(2.*l+1.))*S+dS/k/(2.*l+1.)-0.5*ddS/k/k);

  return _SUCCESS_;

}

int transfer_can_be_neglected(
                              struct precision * ppr,
                              struct perturbs * ppt,
                              struct transfers * ptr,
                              int index_md,
                              int index_ic,
                              int index_tt,
                              double ra_rec,
                              double k,
                              double l,
                              short * neglect) {

  *neglect = _FALSE_;

  if (_scalars_) {

    if ((ppt->has_cl_cmb_temperature == _TRUE_) && (index_tt == ptr->index_tt_t0) && (l < (k-ppr->transfer_neglect_delta_k_S_t0)*ra_rec)) *neglect = _TRUE_;

    else if ((ppt->has_cl_cmb_temperature == _TRUE_) && (index_tt == ptr->index_tt_t1) && (l < (k-ppr->transfer_neglect_delta_k_S_t1)*ra_rec)) *neglect = _TRUE_;

    else if ((ppt->has_cl_cmb_temperature == _TRUE_) && (index_tt == ptr->index_tt_t2) && (l < (k-ppr->transfer_neglect_delta_k_S_t2)*ra_rec)) *neglect = _TRUE_;

    else if ((ppt->has_cl_cmb_polarization == _TRUE_) && (index_tt == ptr->index_tt_e) && (l < (k-ppr->transfer_neglect_delta_k_S_e)*ra_rec)) *neglect = _TRUE_;

  }

  else if (_vectors_) {

    if ((ppt->has_cl_cmb_temperature == _TRUE_) && (index_tt == ptr->index_tt_t1) && (l < (k-ppr->transfer_neglect_delta_k_V_t1)*ra_rec)) *neglect = _TRUE_;

    else if ((ppt->has_cl_cmb_temperature == _TRUE_) && (index_tt == ptr->index_tt_t2) && (l < (k-ppr->transfer_neglect_delta_k_V_t2)*ra_rec)) *neglect = _TRUE_;

    else if ((ppt->has_cl_cmb_polarization == _TRUE_) && (index_tt == ptr->index_tt_e) && (l < (k-ppr->transfer_neglect_delta_k_V_e)*ra_rec)) *neglect = _TRUE_;

    else if ((ppt->has_cl_cmb_polarization == _TRUE_) && (index_tt == ptr->index_tt_b) && (l < (k-ppr->transfer_neglect_delta_k_V_b)*ra_rec)) *neglect = _TRUE_;

  }

  else if (_tensors_) {

    if ((ppt->has_cl_cmb_temperature == _TRUE_) && (index_tt == ptr->index_tt_t2) && (l < (k-ppr->transfer_neglect_delta_k_T_t2)*ra_rec)) *neglect = _TRUE_;

    else if ((ppt->has_cl_cmb_polarization == _TRUE_) && (index_tt == ptr->index_tt_e) && (l < (k-ppr->transfer_neglect_delta_k_T_e)*ra_rec)) *neglect = _TRUE_;

    else if ((ppt->has_cl_cmb_polarization == _TRUE_) && (index_tt == ptr->index_tt_b) && (l < (k-ppr->transfer_neglect_delta_k_T_b)*ra_rec)) *neglect = _TRUE_;

  }

  return _SUCCESS_;

}

int transfer_late_source_can_be_neglected(
                                          struct precision * ppr,
                                          struct perturbs * ppt,
                                          struct transfers * ptr,
                                          int index_md,
                                          int index_tt,
                                          double l,
                                          short * neglect) {

  *neglect = _FALSE_;

  if (l > ppr->transfer_neglect_late_source*ptr->angular_rescaling) {

    /* sources at late times canb be neglected for CMB, excepted when
       there is a LISW: this means for tt_t1, t2, e */

    if (_scalars_) {
      if (ppt->has_cl_cmb_temperature == _TRUE_) {
        if ((index_tt == ptr->index_tt_t1) ||
            (index_tt == ptr->index_tt_t2))
          *neglect = _TRUE_;
      }
      if (ppt->has_cl_cmb_polarization == _TRUE_) {
        if (index_tt == ptr->index_tt_e)
          *neglect = _TRUE_;
      }
    }
    else if (_vectors_) {
      if (ppt->has_cl_cmb_temperature == _TRUE_) {
        if ((index_tt == ptr->index_tt_t1) ||
            (index_tt == ptr->index_tt_t2))
          *neglect = _TRUE_;
      }
      if (ppt->has_cl_cmb_polarization == _TRUE_) {
        if ((index_tt == ptr->index_tt_e) ||
            (index_tt == ptr->index_tt_b))
          *neglect = _TRUE_;
      }
    }
    else if (_tensors_) {
      if (ppt->has_cl_cmb_polarization == _TRUE_) {
        if ((index_tt == ptr->index_tt_e) ||
            (index_tt == ptr->index_tt_b))
          *neglect = _TRUE_;
      }
    }
  }

  return _SUCCESS_;

}

int transfer_radial_function(
                             struct transfer_workspace * ptw,
                             struct perturbs * ppt,
                             struct transfers * ptr,
                             double k,
                             int index_q,
                             int index_l,
                             int x_size,
                             double * radial_function,
                             radial_function_type radial_type
                             ){

  HyperInterpStruct * pHIS;
  double *chi = ptw->chi;
  double *cscKgen = ptw->cscKgen;
  double *cotKgen = ptw->cotKgen;
  int j;
  double *Phi, *dPhi, *d2Phi, *chireverse;
  double K=0.,k2=1.0;
  double sqrt_absK_over_k;
  double absK_over_k2;
  double nu=0., chi_tp=0.;
  double factor, s0, s2, ssqrt3, si, ssqrt2, ssqrt2i;
  double l = (double)ptr->l[index_l];
  double rescale_argument;
  double rescale_amplitude;
  double * rescale_function;
  int (*interpolate_Phi)();
  int (*interpolate_dPhi)();
  int (*interpolate_Phid2Phi)();
  int (*interpolate_PhidPhi)();
  int (*interpolate_PhidPhid2Phi)();
  enum Hermite_Interpolation_Order HIorder;

  K = ptw->K;
  k2 = k*k;

  if (ptw->sgnK==0){
    /* This is the choice consistent with chi=k*(tau0-tau) and nu=1 */
    sqrt_absK_over_k = 1.0;
  }
  else {
    K=ptw->K;
    sqrt_absK_over_k = sqrt(ptw->sgnK*K)/k;
  }
  absK_over_k2 =sqrt_absK_over_k*sqrt_absK_over_k;

  class_alloc(Phi,sizeof(double)*x_size,ptr->error_message);
  class_alloc(dPhi,sizeof(double)*x_size,ptr->error_message);
  class_alloc(d2Phi,sizeof(double)*x_size,ptr->error_message);
  class_alloc(chireverse,sizeof(double)*x_size,ptr->error_message);
  class_alloc(rescale_function,sizeof(double)*x_size,ptr->error_message);

  if (ptw->sgnK == 0) {
    pHIS = ptw->pBIS;
    rescale_argument = 1.;
    rescale_amplitude = 1.;
    HIorder = HERMITE4;
  }
  else if (index_q < ptr->index_q_flat_approximation) {
    pHIS = &(ptw->HIS);
    rescale_argument = 1.;
    rescale_amplitude = 1.;
    HIorder = HERMITE6;
  }
  else {
    pHIS = ptw->pBIS;
    if (ptw->sgnK == 1){
      nu = ptr->q[index_q]/sqrt(K);
      chi_tp = asin(sqrt(ptr->l[index_l]*(ptr->l[index_l]+1.))/nu);
    }
    else{
      nu = ptr->q[index_q]/sqrt(-K);
      chi_tp = asinh(sqrt(ptr->l[index_l]*(ptr->l[index_l]+1.))/nu);
    }
    rescale_argument = sqrt(ptr->l[index_l]*(ptr->l[index_l]+1.))/chi_tp;
    rescale_amplitude = pow(1.-K*ptr->l[index_l]*(ptr->l[index_l]+1.)/ptr->q[index_q]/ptr->q[index_q],-1./12.);
    HIorder = HERMITE4;
  }

  switch (HIorder){
  case HERMITE3:
    interpolate_Phi = hyperspherical_Hermite3_interpolation_vector_Phi;
    interpolate_dPhi = hyperspherical_Hermite3_interpolation_vector_dPhi;
    interpolate_PhidPhi = hyperspherical_Hermite3_interpolation_vector_PhidPhi;
    interpolate_Phid2Phi = hyperspherical_Hermite3_interpolation_vector_Phid2Phi;
    interpolate_PhidPhid2Phi = hyperspherical_Hermite3_interpolation_vector_PhidPhid2Phi;
    break;
  case HERMITE4:
    interpolate_Phi = hyperspherical_Hermite4_interpolation_vector_Phi;
    interpolate_dPhi = hyperspherical_Hermite4_interpolation_vector_dPhi;
    interpolate_PhidPhi = hyperspherical_Hermite4_interpolation_vector_PhidPhi;
    interpolate_Phid2Phi = hyperspherical_Hermite4_interpolation_vector_Phid2Phi;
    interpolate_PhidPhid2Phi = hyperspherical_Hermite4_interpolation_vector_PhidPhid2Phi;
    break;
  case HERMITE6:
    interpolate_Phi = hyperspherical_Hermite6_interpolation_vector_Phi;
    interpolate_dPhi = hyperspherical_Hermite6_interpolation_vector_dPhi;
    interpolate_PhidPhi = hyperspherical_Hermite6_interpolation_vector_PhidPhi;
    interpolate_Phid2Phi = hyperspherical_Hermite6_interpolation_vector_Phid2Phi;
    interpolate_PhidPhid2Phi = hyperspherical_Hermite6_interpolation_vector_PhidPhid2Phi;
    break;
  }

  //Reverse chi
  for (j=0; j<x_size; j++) {
    chireverse[j] = chi[x_size-1-j]*rescale_argument;
    if (rescale_amplitude == 1.) {
      rescale_function[j] = 1.;
    }
    else {
      if (ptw->sgnK == 1) {
        rescale_function[j] =
          MIN(
              rescale_amplitude
              * (1
                 + 0.34 * atan(ptr->l[index_l]/nu) * (chireverse[j]/rescale_argument-chi_tp)
                 + 2.00 * pow(atan(ptr->l[index_l]/nu) * (chireverse[j]/rescale_argument-chi_tp),2)),
              chireverse[j]/rescale_argument/sin(chireverse[j]/rescale_argument)
              );
      }
      else {
        rescale_function[j] =
          MAX(
              rescale_amplitude
              * (1
                 - 0.38 * atan(ptr->l[index_l]/nu) * (chireverse[j]/rescale_argument-chi_tp)
                 + 0.40 * pow(atan(ptr->l[index_l]/nu) * (chireverse[j]/rescale_argument-chi_tp),2)),
              chireverse[j]/rescale_argument/sinh(chireverse[j]/rescale_argument)
              );
      }
    }
  }

  /*
    class_test(pHIS->x[0] > chireverse[0],
    ptr->error_message,
    "Bessels need to be interpolated at %e, outside the range in which they have been computed (>%e). Decrease their x_min.",
    chireverse[0],
    pHIS->x[0]);
  */

  class_test((pHIS->x[pHIS->x_size-1] < chireverse[x_size-1]) && (ptw->sgnK != 1),
             ptr->error_message,
             "Bessels need to be interpolated at %e, outside the range in which they have been computed (<%e). Increase their x_max.",
             chireverse[x_size-1],
             pHIS->x[pHIS->x_size-1]
             );

  switch (radial_type){
  case SCALAR_TEMPERATURE_0:
    class_call(interpolate_Phi(pHIS, x_size, index_l, chireverse, Phi, ptr->error_message),
               ptr->error_message, ptr->error_message);
    //hyperspherical_Hermite_interpolation_vector(pHIS, x_size, index_l, chireverse, Phi, NULL, NULL);
    for (j=0; j<x_size; j++)
      radial_function[x_size-1-j] = Phi[j]*rescale_function[j];
    break;
  case SCALAR_TEMPERATURE_1:
    class_call(interpolate_dPhi(pHIS, x_size, index_l, chireverse, dPhi, ptr->error_message),
               ptr->error_message, ptr->error_message);
    //hyperspherical_Hermite_interpolation_vector(pHIS, x_size, index_l, chireverse, NULL, dPhi, NULL);
    for (j=0; j<x_size; j++)
      radial_function[x_size-1-j] = sqrt_absK_over_k*dPhi[j]*rescale_argument*rescale_function[j];
    break;
  case SCALAR_TEMPERATURE_2:
    class_call(interpolate_Phid2Phi(pHIS, x_size, index_l, chireverse, Phi, d2Phi, ptr->error_message),
               ptr->error_message, ptr->error_message);
    //hyperspherical_Hermite_interpolation_vector(pHIS, x_size, index_l, chireverse, Phi, NULL, d2Phi);
    s2 = sqrt(1.0-3.0*K/k2);
    factor = 1.0/(2.0*s2);
    for (j=0; j<x_size; j++)
      radial_function[x_size-1-j] = factor*(3*absK_over_k2*d2Phi[j]*rescale_argument*rescale_argument+Phi[j])*rescale_function[j];
    break;
  case SCALAR_POLARISATION_E:
    class_call(interpolate_Phi(pHIS, x_size, index_l, chireverse, Phi, ptr->error_message),
               ptr->error_message, ptr->error_message);
    //hyperspherical_Hermite_interpolation_vector(pHIS, x_size, index_l, chireverse, Phi, NULL, NULL);
    s2 = sqrt(1.0-3.0*K/k2);
    factor = sqrt(3.0/8.0*(l+2.0)*(l+1.0)*l*(l-1.0))/s2;
    for (j=0; j<x_size; j++)
      radial_function[x_size-1-j] = factor*cscKgen[x_size-1-j]*cscKgen[x_size-1-j]*Phi[j]*rescale_function[j];
    break;
  case VECTOR_TEMPERATURE_1:
    class_call(interpolate_Phi(pHIS, x_size, index_l, chireverse, Phi, ptr->error_message),
               ptr->error_message, ptr->error_message);
    //hyperspherical_Hermite_interpolation_vector(pHIS, x_size, index_l, chireverse, Phi, NULL, NULL);
    s0 = sqrt(1.0+K/k2);
    factor = sqrt(0.5*l*(l+1))/s0;
    for (j=0; j<x_size; j++)
      radial_function[x_size-1-j] = factor*cscKgen[x_size-1-j]*Phi[j]*rescale_function[j];
    break;
  case VECTOR_TEMPERATURE_2:
    class_call(interpolate_PhidPhi(pHIS, x_size, index_l, chireverse, Phi, dPhi, ptr->error_message),
               ptr->error_message, ptr->error_message);
    //hyperspherical_Hermite_interpolation_vector(pHIS, x_size, index_l, chireverse, Phi, dPhi, NULL);
    s0 = sqrt(1.0+K/k2);
    ssqrt3 = sqrt(1.0-2.0*K/k2);
    factor = sqrt(1.5*l*(l+1))/s0/ssqrt3;
    for (j=0; j<x_size; j++)
      radial_function[x_size-1-j] = factor*cscKgen[x_size-1-j]*(sqrt_absK_over_k*dPhi[j]*rescale_argument-cotKgen[j]*Phi[j])*rescale_function[j];
    break;
  case VECTOR_POLARISATION_E:
    class_call(interpolate_PhidPhi(pHIS, x_size, index_l, chireverse, Phi, dPhi, ptr->error_message),
               ptr->error_message, ptr->error_message);
    //    hyperspherical_Hermite_interpolation_vector(pHIS, x_size, index_l, chireverse, Phi, dPhi, NULL);
    s0 = sqrt(1.0+K/k2);
    ssqrt3 = sqrt(1.0-2.0*K/k2);
    factor = 0.5*sqrt((l-1.0)*(l+2.0))/s0/ssqrt3;
    for (j=0; j<x_size; j++)
      radial_function[x_size-1-j] = factor*cscKgen[x_size-1-j]*(cotKgen[j]*Phi[j]+sqrt_absK_over_k*dPhi[j]*rescale_argument)*rescale_function[j];
    break;
  case VECTOR_POLARISATION_B:
    class_call(interpolate_Phi(pHIS, x_size, index_l, chireverse, Phi, ptr->error_message),
               ptr->error_message, ptr->error_message);
    //hyperspherical_Hermite_interpolation_vector(pHIS, x_size, index_l, chireverse, Phi, NULL, NULL);
    s0 = sqrt(1.0+K/k2);
    ssqrt3 = sqrt(1.0-2.0*K/k2);
    si = sqrt(1.0+2.0*K/k2);
    factor = 0.5*sqrt((l-1.0)*(l+2.0))*si/s0/ssqrt3;
    for (j=0; j<x_size; j++)
      radial_function[x_size-1-j] = factor*cscKgen[x_size-1-j]*Phi[j]*rescale_function[j];
    break;
  case TENSOR_TEMPERATURE_2:
    class_call(interpolate_Phi(pHIS, x_size, index_l, chireverse, Phi, ptr->error_message),
               ptr->error_message, ptr->error_message);
    //hyperspherical_Hermite_interpolation_vector(pHIS, x_size, index_l, chireverse, Phi, NULL, NULL);
    ssqrt2 = sqrt(1.0-1.0*K/k2);
    si = sqrt(1.0+2.0*K/k2);
    factor = sqrt(3.0/8.0*(l+2.0)*(l+1.0)*l*(l-1.0))/si/ssqrt2;
    for (j=0; j<x_size; j++)
      radial_function[x_size-1-j] = factor*cscKgen[x_size-1-j]*cscKgen[x_size-1-j]*Phi[j]*rescale_function[j];
    break;
  case TENSOR_POLARISATION_E:
    class_call(interpolate_PhidPhid2Phi(pHIS, x_size, index_l, chireverse, Phi, dPhi, d2Phi, ptr->error_message),
               ptr->error_message, ptr->error_message);
    //hyperspherical_Hermite_interpolation_vector(pHIS, x_size, index_l, chireverse, Phi, NULL, NULL);
    ssqrt2 = sqrt(1.0-1.0*K/k2);
    si = sqrt(1.0+2.0*K/k2);
    factor = 0.25/si/ssqrt2;
    for (j=0; j<x_size; j++)
      radial_function[x_size-1-j] = factor*(absK_over_k2*d2Phi[j]*rescale_argument*rescale_argument
                                            +4.0*cotKgen[x_size-1-j]*sqrt_absK_over_k*dPhi[j]*rescale_argument
                                            -(1.0+4*K/k2-2.0*cotKgen[x_size-1-j]*cotKgen[x_size-1-j])*Phi[j])*rescale_function[j];
    break;
  case TENSOR_POLARISATION_B:
    class_call(interpolate_PhidPhi(pHIS, x_size, index_l, chireverse, Phi, dPhi, ptr->error_message),
               ptr->error_message, ptr->error_message);
    //hyperspherical_Hermite_interpolation_vector(pHIS, x_size, index_l, chireverse, Phi, dPhi, NULL);
    ssqrt2i = sqrt(1.0+3.0*K/k2);
    ssqrt2 = sqrt(1.0-1.0*K/k2);
    si = sqrt(1.0+2.0*K/k2);
    factor = 0.5*ssqrt2i/ssqrt2/si;
    for (j=0; j<x_size; j++)
      radial_function[x_size-1-j] = factor*(sqrt_absK_over_k*dPhi[j]*rescale_argument+2.0*cotKgen[x_size-1-j]*Phi[j])*rescale_function[j];
    break;
  case NC_RSD:
    class_call(interpolate_Phid2Phi(pHIS, x_size, index_l, chireverse, Phi, d2Phi, ptr->error_message),
               ptr->error_message, ptr->error_message);
    //hyperspherical_Hermite_interpolation_vector(pHIS, x_size, index_l, chireverse, Phi, NULL, d2Phi);
    //s2 = sqrt(1.0-3.0*K/k2);
    factor = 1.0;
    for (j=0; j<x_size; j++)
      radial_function[x_size-1-j] = factor*absK_over_k2*d2Phi[j]*rescale_argument*rescale_argument*rescale_function[j];
      // Note: in previous line there was a missing factor absK_over_k2 until version 2.4.3. Credits Francesco Montanari.
    break;
  }

  free(Phi);
  free(dPhi);
  free(d2Phi);
  free(chireverse);
  free(rescale_function);

  return _SUCCESS_;
}

int transfer_select_radial_function(
                                    struct perturbs * ppt,
                                    struct transfers * ptr,
                                    int index_md,
                                    int index_tt,
                                    radial_function_type * radial_type
                                    ) {

  /* generic case leading to generic bessel function (it applies also to all nonCMB types: lcmb, density, lensing) */
  *radial_type = SCALAR_TEMPERATURE_0;

  /* other specific cases */
  if (_scalars_) {

    if (ppt->has_cl_cmb_temperature == _TRUE_) {

      if (index_tt == ptr->index_tt_t0) {
        *radial_type = SCALAR_TEMPERATURE_0;
      }
      if (index_tt == ptr->index_tt_t1) {
        *radial_type = SCALAR_TEMPERATURE_1;
      }
      if (index_tt == ptr->index_tt_t2) {
        *radial_type = SCALAR_TEMPERATURE_2;
      }

    }

    if (ppt->has_cl_cmb_polarization == _TRUE_) {

      if (index_tt == ptr->index_tt_e) {
        *radial_type = SCALAR_POLARISATION_E;
      }

    }

    if (_index_tt_in_range_(ptr->index_tt_d1,      ppt->selection_num, ppt->has_nc_rsd))
      *radial_type = SCALAR_TEMPERATURE_1;

    if (_index_tt_in_range_(ptr->index_tt_rsd,     ppt->selection_num, ppt->has_nc_rsd))
      *radial_type = NC_RSD;

    if (_index_tt_in_range_(ptr->index_tt_nc_g5,   ppt->selection_num, ppt->has_nc_gr))
      *radial_type = SCALAR_TEMPERATURE_1;

#ifdef WITH_SONG1

		if (ppt->has_cl_cmb_reionisation_potential == _TRUE_) {

      if (index_tt == ptr->index_tt_rcmb0)
        *radial_type = SCALAR_TEMPERATURE_0;

      if (index_tt == ptr->index_tt_rcmb1)
        *radial_type = SCALAR_TEMPERATURE_1;
    }

    if ((ppt->has_cl_cmb_zeta == _TRUE_) && (index_tt == ptr->index_tt_zeta))
      *radial_type = SCALAR_TEMPERATURE_0;

#endif // WITH_SONG1

  }

  if (_vectors_) {

    if (ppt->has_cl_cmb_temperature == _TRUE_) {

      if (index_tt == ptr->index_tt_t1) {
        *radial_type = VECTOR_TEMPERATURE_1;
      }
      if (index_tt == ptr->index_tt_t2) {
        *radial_type = VECTOR_TEMPERATURE_2;
      }
    }

    if (ppt->has_cl_cmb_polarization == _TRUE_) {

      if (index_tt == ptr->index_tt_e) {
        *radial_type = VECTOR_POLARISATION_E;
      }
      if (index_tt == ptr->index_tt_b) {
        *radial_type = VECTOR_POLARISATION_B;
      }

    }
  }

  if (_tensors_) {

    if (ppt->has_cl_cmb_temperature == _TRUE_) {

      if (index_tt == ptr->index_tt_t2) {
        *radial_type = TENSOR_TEMPERATURE_2;
      }
    }

    if (ppt->has_cl_cmb_polarization == _TRUE_) {

      if (index_tt == ptr->index_tt_e) {
        *radial_type = TENSOR_POLARISATION_E;
      }
      if (index_tt == ptr->index_tt_b) {
        *radial_type = TENSOR_POLARISATION_B;
      }

    }
  }

  return _SUCCESS_;

}

/* for reading global selection function (ie the one multiplying the selection function of each bin) */

int transfer_global_selection_read(
                                   struct transfers * ptr
                                   ) {

  /* for reading selection function */
  FILE * input_file;
  int row,status;
  double tmp1,tmp2;

  ptr->nz_size = 0;

  if (ptr->has_nz_file == _TRUE_) {

    input_file = fopen(ptr->nz_file_name,"r");
    class_test(input_file == NULL,
               ptr->error_message,
               "Could not open file %s!",ptr->nz_file_name);

    /* Find size of table */
    for (row=0,status=2; status==2; row++){
      status = fscanf(input_file,"%lf %lf",&tmp1,&tmp2);
    }
    rewind(input_file);
    ptr->nz_size = row-1;

    /* Allocate room for interpolation table */
    class_alloc(ptr->nz_z,sizeof(double)*ptr->nz_size,ptr->error_message);
    class_alloc(ptr->nz_nz,sizeof(double)*ptr->nz_size,ptr->error_message);
    class_alloc(ptr->nz_ddnz,sizeof(double)*ptr->nz_size,ptr->error_message);

    for (row=0; row<ptr->nz_size; row++){
      status = fscanf(input_file,"%lf %lf",
                      &ptr->nz_z[row],&ptr->nz_nz[row]);
      //printf("%d: (z,dNdz) = (%g,%g)\n",row,ptr->nz_z[row],ptr->nz_nz[row]);
    }
    fclose(input_file);

    /* Call spline interpolation: */
    class_call(array_spline_table_lines(ptr->nz_z,
                                        ptr->nz_size,
                                        ptr->nz_nz,
                                        1,
                                        ptr->nz_ddnz,
                                        _SPLINE_EST_DERIV_,
                                        ptr->error_message),
               ptr->error_message,
               ptr->error_message);
  }

  ptr->nz_evo_size = 0;

  if (ptr->has_nz_evo_file == _TRUE_) {

    input_file = fopen(ptr->nz_evo_file_name,"r");
    class_test(input_file == NULL,
               ptr->error_message,
               "Could not open file %s!",ptr->nz_evo_file_name);

    /* Find size of table */
    for (row=0,status=2; status==2; row++){
      status = fscanf(input_file,"%lf %lf",&tmp1,&tmp2);
    }
    rewind(input_file);
    ptr->nz_evo_size = row-1;

    /* Allocate room for interpolation table */
    class_alloc(ptr->nz_evo_z,sizeof(double)*ptr->nz_evo_size,ptr->error_message);
    class_alloc(ptr->nz_evo_nz,sizeof(double)*ptr->nz_evo_size,ptr->error_message);
    class_alloc(ptr->nz_evo_dlog_nz,sizeof(double)*ptr->nz_evo_size,ptr->error_message);
    class_alloc(ptr->nz_evo_dd_dlog_nz,sizeof(double)*ptr->nz_evo_size,ptr->error_message);

    for (row=0; row<ptr->nz_evo_size; row++){
      status = fscanf(input_file,"%lf %lf",
                      &ptr->nz_evo_z[row],&ptr->nz_evo_nz[row]);
    }
    fclose(input_file);

    /* infer dlog(dN/dz)/dz from dN/dz */
    ptr->nz_evo_dlog_nz[0] =
      (log(ptr->nz_evo_nz[1])-log(ptr->nz_evo_nz[0]))
      /(ptr->nz_evo_z[1]-ptr->nz_evo_z[0]);
    for (row=1; row<ptr->nz_evo_size-1; row++){
      ptr->nz_evo_dlog_nz[row] =
        (log(ptr->nz_evo_nz[row+1])-log(ptr->nz_evo_nz[row-1]))
        /(ptr->nz_evo_z[row+1]-ptr->nz_evo_z[row-1]);
    }
    ptr->nz_evo_dlog_nz[ptr->nz_evo_size-1] =
      (log(ptr->nz_evo_nz[ptr->nz_evo_size-1])-log(ptr->nz_evo_nz[ptr->nz_evo_size-2]))
      /(ptr->nz_evo_z[ptr->nz_evo_size-1]-ptr->nz_evo_z[ptr->nz_evo_size-2]);

    /* to test that the file is read:
       for (row=0; row<ptr->nz_evo_size; row++){
       fprintf(stdout,"%d: (z,dNdz,dlndNdzdz) = (%g,%g,%g)\n",row,ptr->nz_evo_z[row],ptr->nz_evo_nz[row],ptr->nz_evo_dlog_nz[row]);
       }
    */

    /* Call spline interpolation: */
    class_call(array_spline_table_lines(ptr->nz_evo_z,
                                        ptr->nz_evo_size,
                                        ptr->nz_evo_dlog_nz,
                                        1,
                                        ptr->nz_evo_dd_dlog_nz,
                                        _SPLINE_EST_DERIV_,
                                        ptr->error_message),
               ptr->error_message,
               ptr->error_message);
  }

  return _SUCCESS_;

};

int transfer_workspace_init(
                            struct transfers * ptr,
                            struct precision * ppr,
                            struct transfer_workspace **ptw,
                            int perturb_tau_size,
                            int tau_size_max,
                            double K,
                            int sgnK,
                            double tau0_minus_tau_cut,
                            HyperInterpStruct * pBIS){

  class_calloc(*ptw,1,sizeof(struct transfer_workspace),ptr->error_message);

  (*ptw)->tau_size_max = tau_size_max;
  (*ptw)->l_size = ptr->l_size_max;
  (*ptw)->HIS_allocated=_FALSE_;
  (*ptw)->pBIS = pBIS;
  (*ptw)->K = K;
  (*ptw)->sgnK = sgnK;
  (*ptw)->tau0_minus_tau_cut = tau0_minus_tau_cut;
  (*ptw)->neglect_late_source = _FALSE_;

  class_alloc((*ptw)->interpolated_sources,perturb_tau_size*sizeof(double),ptr->error_message);
  class_alloc((*ptw)->sources,tau_size_max*sizeof(double),ptr->error_message);
  class_alloc((*ptw)->tau0_minus_tau,tau_size_max*sizeof(double),ptr->error_message);
  class_alloc((*ptw)->w_trapz,tau_size_max*sizeof(double),ptr->error_message);
  class_alloc((*ptw)->chi,tau_size_max*sizeof(double),ptr->error_message);
  class_alloc((*ptw)->cscKgen,tau_size_max*sizeof(double),ptr->error_message);
  class_alloc((*ptw)->cotKgen,tau_size_max*sizeof(double),ptr->error_message);

  return _SUCCESS_;
}

int transfer_workspace_free(
                            struct transfers * ptr,
                            struct transfer_workspace *ptw
                            ) {

  if (ptw->HIS_allocated==_TRUE_){
    //Free HIS structure:
    class_call(hyperspherical_HIS_free(&(ptw->HIS),ptr->error_message),
               ptr->error_message,
               ptr->error_message);
  }
  free(ptw->interpolated_sources);
  free(ptw->sources);
  free(ptw->tau0_minus_tau);
  free(ptw->w_trapz);
  free(ptw->chi);
  free(ptw->cscKgen);
  free(ptw->cotKgen);

  free(ptw);
  return _SUCCESS_;
}

int transfer_update_HIS(
                        struct precision * ppr,
                        struct transfers * ptr,
                        struct transfer_workspace * ptw,
                        int index_q,
                        double tau0
                        ) {

  double nu,new_nu;
  int int_nu;
  double xmin, xmax, sampling, phiminabs, xtol;
  double sqrt_absK;
  int l_size_max;
  int index_l_left,index_l_right;

  if (ptw->HIS_allocated == _TRUE_) {
    class_call(hyperspherical_HIS_free(&(ptw->HIS),ptr->error_message),
               ptr->error_message,
               ptr->error_message);
    ptw->HIS_allocated = _FALSE_;
  }

  if ((ptw->sgnK!=0) && (index_q < ptr->index_q_flat_approximation)) {

    xmin = ppr->hyper_x_min;

    sqrt_absK = sqrt(ptw->sgnK*ptw->K);

    xmax = sqrt_absK*tau0;
    nu = ptr->q[index_q]/sqrt_absK;

    if (ptw->sgnK == 1) {
      xmax = MIN(xmax,_PI_/2.0-ppr->hyper_x_min); //We only need solution on [0;pi/2]

      int_nu = (int)(nu+0.2);
      new_nu = (double)int_nu;
      class_test(nu-new_nu > 1.e-6,
                 ptr->error_message,
                 "problem in q list definition in closed case for index_q=%d, nu=%e, nu-int(nu)=%e",index_q,nu,nu-new_nu);
      nu = new_nu;

    }

    if (nu > ppr->hyper_nu_sampling_step)
      sampling = ppr->hyper_sampling_curved_high_nu;
    else
      sampling = ppr->hyper_sampling_curved_low_nu;

    /* find the highest value of l such that x_nonzero < xmax = sqrt(|K|) tau0. That will be l_max. */
    l_size_max = ptr->l_size_max;
    if (ptw->sgnK == 1)
      while ((double)ptr->l[l_size_max-1] >= nu)
        l_size_max--;

    if (ptw->sgnK == -1){
      xtol = ppr->hyper_x_tol;
      phiminabs = ppr->hyper_phi_min_abs;

      /** First try to find lmax using fast approximation: */
      index_l_left=0;
      index_l_right=l_size_max-1;
      class_call(transfer_get_lmax(hyperspherical_get_xmin_from_approx,
                                   ptw->sgnK,
                                   nu,
                                   ptr->l,
                                   l_size_max,
                                   phiminabs,
                                   xmax,
                                   xtol,
                                   &index_l_left,
                                   &index_l_right,
                                   ptr->error_message),
                 ptr->error_message,
                 ptr->error_message);

      /** Now use WKB approximation to eventually modify borders: */
      class_call(transfer_get_lmax(hyperspherical_get_xmin_from_Airy,
                                   ptw->sgnK,
                                   nu,
                                   ptr->l,
                                   l_size_max,
                                   phiminabs,
                                   xmax,
                                   xtol,
                                   &index_l_left,
                                   &index_l_right,
                                   ptr->error_message),
                 ptr->error_message,
                 ptr->error_message);
      l_size_max = index_l_right+1;
    }

    class_test(nu <= 0.,
               ptr->error_message,
               "nu=%e when index_q=%d, q=%e, K=%e, sqrt(|K|)=%e; instead nu should always be strictly positive",
               nu,index_q,ptr->q[index_q],ptw->K,sqrt_absK);

    class_call(hyperspherical_HIS_create(ptw->sgnK,
                                         nu,
                                         l_size_max,
                                         ptr->l,
                                         xmin,
                                         xmax,
                                         sampling,
                                         ptr->l[l_size_max-1]+1,
                                         ppr->hyper_phi_min_abs,
                                         &(ptw->HIS),
                                         ptr->error_message),
               ptr->error_message,
               ptr->error_message);

    ptw->HIS_allocated = _TRUE_;

  }

  return _SUCCESS_;
}

int transfer_get_lmax(int (*get_xmin_generic)(int sgnK,
                                              int l,
                                              double nu,
                                              double xtol,
                                              double phiminabs,
                                              double *x_nonzero,
                                              int *fevals),
                      int sgnK,
                      double nu,
                      int *lvec,
                      int lsize,
                      double phiminabs,
                      double xmax,
                      double xtol,
                      int *index_l_left,
                      int *index_l_right,
                      ErrorMsg error_message){
  double x_nonzero;
  int fevals=0, index_l_mid;
  int multiplier;
  int right_boundary_checked = _FALSE_;
  int hil=0,hir=0,bini=0;
  class_call(get_xmin_generic(sgnK,
                              lvec[0],
                              nu,
                              xtol,
                              phiminabs,
                              &x_nonzero,
                              &fevals),
             error_message,
             error_message);
  if (x_nonzero >= xmax){
    //printf("None relevant\n");
    //x at left boundary is already larger than xmax.
    *index_l_right = MAX(lsize-1,1);
    return _SUCCESS_;
  }
  class_call(get_xmin_generic(sgnK,
                              lvec[lsize-1],
                              nu,
                              xtol,
                              phiminabs,
                              &x_nonzero,
                              &fevals),
             error_message,
             error_message);

  if (x_nonzero < xmax){
    //All Bessels are relevant
    //printf("All relevant\n");
    *index_l_left = MAX(0,(lsize-2));
    return _SUCCESS_;
  }
  /** Hunt for left boundary: */
  for (multiplier=1; ;multiplier *= 5){
    hil++;
    class_call(get_xmin_generic(sgnK,
                                lvec[*index_l_left],
                                nu,
                                xtol,
                                phiminabs,
                                &x_nonzero,
                                &fevals),
               error_message,
               error_message);
    //printf("Hunt left, iter = %d, x_nonzero=%g\n",hil,x_nonzero);
    if (x_nonzero <= xmax){
      //Boundary found
      break;
    }
    else{
      //We can use current index_l_left as index_l_right:
      *index_l_right = *index_l_left;
      right_boundary_checked = _TRUE_;
    }
    //Update index_l_left:
    *index_l_left = (*index_l_left)-multiplier;
    if (*index_l_left<=0){
      *index_l_left = 0;
      break;
    }
  }
  /** If not found, hunt for right boundary: */
  if (right_boundary_checked == _FALSE_){
    for (multiplier=1; ;multiplier *= 5){
      hir++;
      //printf("right iteration %d,index_l_right:%d\n",hir,*index_l_right);
      class_call(get_xmin_generic(sgnK,
                                  lvec[*index_l_right],
                                  nu,
                                  xtol,
                                  phiminabs,
                                  &x_nonzero,
                                  &fevals),
                 error_message,
                 error_message);
      if (x_nonzero >= xmax){
        //Boundary found
        break;
      }
      else{
        //We can use current index_l_right as index_l_left:
        *index_l_left = *index_l_right;
      }
      //Update index_l_right:
      *index_l_right = (*index_l_right)+multiplier;
      if (*index_l_right>=(lsize-1)){
        *index_l_right = lsize-1;
        break;
      }
    }
  }
  //  int fevalshunt=fevals;
  fevals=0;
  //Do binary search
  //  printf("Do binary search in get_lmax. \n");
  //printf("Region: [%d, %d]\n",*index_l_left,*index_l_right);
  while (((*index_l_right) - (*index_l_left)) > 1) {
    bini++;
    index_l_mid= (int)(0.5*((*index_l_right)+(*index_l_left)));
    //printf("left:%d, mid=%d, right=%d\n",*index_l_left,index_l_mid,*index_l_right);
    class_call(get_xmin_generic(sgnK,
                                lvec[index_l_mid],
                                nu,
                                xtol,
                                phiminabs,
                                &x_nonzero,
                                &fevals),
               error_message,
               error_message);
    if (x_nonzero < xmax)
      *index_l_left=index_l_mid;
    else
      *index_l_right=index_l_mid;
  }
  //printf("Done\n");
  /**  printf("Hunt left iter=%d, hunt right iter=%d (fevals: %d). For binary seach: %d (fevals: %d)\n",
       hil,hir,fevalshunt,bini,fevals);
  */
  return _SUCCESS_;
}<|MERGE_RESOLUTION|>--- conflicted
+++ resolved
@@ -468,12 +468,8 @@
     free(ptr->l);
 #ifdef WITH_SONG1
     free (ptr->index_l);
-<<<<<<< HEAD
+    free (ptr->index_l_left);
 #endif // WITH_SONG1
-=======
-    free (ptr->index_l_left);
-#endif // WITH_BISPECTRA
->>>>>>> 93d7f52c
     free(ptr->q);
     free(ptr->k);
     free(ptr->transfer);
