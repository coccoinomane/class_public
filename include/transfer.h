/** @file transfer.h Documented includes for transfer module. */

#ifndef __TRANSFER__
#define __TRANSFER__

#include "nonlinear.h"
#include "hyperspherical.h"
#include <sys/shm.h>
#include <sys/stat.h>
#include "errno.h"

/* macro: test if index_tt is in the range between index and index+num, while the flag is true */
#define _index_tt_in_range_(index,num,flag) (flag == _TRUE_) && (index_tt >= index) && (index_tt < index+num)

/**
 * Structure containing everything about transfer functions in
 * harmonic space \f$ \Delta_l^{X} (q) \f$ that other modules need to
 * know.
 *
 * Once initialized by transfer_init(), contains all tables of
 * transfer functions used for interpolation in other modules, for all
 * requested modes (scalar/vector/tensor), initial conditions, types
 * (temperature, polarization, etc), multipoles l, and wavenumbers q.
 *
 * Wavenumbers are called q in this module and k in the perturbation
 * module. In flat universes k=q. In non-flat universes q and k differ
 * through q2 = k2 + K(1+m), where m=0,1,2 for scalar, vector,
 * tensor. q should be used throughout the transfer module, excepted
 * when interpolating or manipulating the source functions S(k,tau)
 * calculated in the perturbation module: for a given value of q, this
 * should be done at the corresponding k(q).
 *
 * The content of this structure is entirely computed in this module,
 * given the content of the 'precision', 'bessels', 'background',
 * 'thermodynamics' and 'perturbation' structures.
 */

struct transfers {

  /** @name - input parameters initialized by user in input module
   *  (all other quantitites are computed in this module, given these
   *  parameters and the content of previous structures) */

  //@{

  double lcmb_rescale; /**< normally set to one, can be used
                          exceptionally to rescale by hand the CMB
                          lensing potential */
  double lcmb_tilt;    /**< normally set to zero, can be used
                          excelptionally to tilt by hand the CMB
                          lensing potential */
  double lcmb_pivot;   /**< if lcmb_tilt non-zero, corresponding pivot
                          scale */

  double bias;         /**< light-to-mass bias in the transfer function of density number count */

  double s_bias;       /**< magnification bias in the transfer function of density number count */

  short has_nz_file;    /**< Has dN/dz (selection function) input file? */
  short has_nz_analytic; /**< Use analytic form for dN/dz (selection function) distribution? */
  FileName nz_file_name; /**< dN/dz (selection function) input file name */
  int nz_size;
  double * nz_z;
  double * nz_nz;
  double * nz_ddnz;

  short has_nz_evo_file;    /**< Has dN/dz (evolution function) input file? */
  short has_nz_evo_analytic; /**< Use analytic form for dN/dz (evolution function) distribution? */
  FileName nz_evo_file_name; /**< dN/dz (evolution function) input file name */
  int nz_evo_size;
  double * nz_evo_z;
  double * nz_evo_nz;
  double * nz_evo_dlog_nz;
  double * nz_evo_dd_dlog_nz;

  //@}

  /** @name - flag stating whether we need transfer functions at all */

  //@{

  short has_cls; /**< copy of same flag in perturbation structure */

  //@}

  /** @name - number of modes and transfer function types */

  //@{

  int md_size;       /**< number of modes included in computation */

  int index_tt_t0;      /**< index for transfer type = temperature (j=0 term) */
  int index_tt_t1;      /**< index for transfer type = temperature (j=1 term) */
  int index_tt_t2;      /**< index for transfer type = temperature (j=2 term) */
  int index_tt_e;       /**< index for transfer type = E-polarization */
  int index_tt_b;       /**< index for transfer type = B-polarization */
  int index_tt_lcmb;    /**< index for transfer type = CMB lensing */
  int index_tt_density; /**< index for first bin of transfer type = matter density */
  int index_tt_lensing; /**< index for first bin of transfer type = galaxy lensing */

  int index_tt_rsd;     /**< index for first bin of transfer type = redshift space distorsion of number count */
  int index_tt_d0;      /**< index for first bin of transfer type = doppler effect for of number count (j=0 term) */
  int index_tt_d1;      /**< index for first bin of transfer type = doppler effect for of number count (j=1 term) */
  int index_tt_nc_lens; /**< index for first bin of transfer type = lensing for of number count */
  int index_tt_nc_g1;   /**< index for first bin of transfer type = gravity term G1 for of number count */
  int index_tt_nc_g2;   /**< index for first bin of transfer type = gravity term G2 for of number count */
  int index_tt_nc_g3;   /**< index for first bin of transfer type = gravity term G3 for of number count */
  int index_tt_nc_g4;   /**< index for first bin of transfer type = gravity term G3 for of number count */
  int index_tt_nc_g5;   /**< index for first bin of transfer type = gravity term G3 for of number count */
#ifdef WITH_SONG1
  int index_tt_t;       /**< index for the transfer function of the total temperature perturbation, given by
                        the sum of the t0+t1+t2 transfer functions. Being a derived transfer function,
                        index_tt_t can be computed without solving the line of sight integral. */
  int index_tt_zeta;    /**< index for transfer type = zeta curvature perturbation */
  int index_tt_rcmb0;      /**< index for transfer type = monopole of CMB reionisation */
  int index_tt_rcmb1;      /**< index for transfer type = dipole of CMB reionisation */
#endif // WITH_SONG1

  int * tt_size;     /**< number of requested transfer types tt_size[index_md] for each mode */

  //@}

  /** @name - number and list of multipoles */

  //@{

  int ** l_size_tt;  /**< number of multipole values for which we effectively compute the transfer function,l_size_tt[index_md][index_tt] */

  int * l_size;   /**< number of multipole values for each requested mode, l_size[index_md] */

  int l_size_max; /**< greatest of all l_size[index_md] */

  int * l;        /**< list of multipole values l[index_l] */

<<<<<<< HEAD
#ifdef WITH_SONG1
  int * index_l;  /**< pbs->index_l[L] is the index of L inside ptr->l, or -1 if L does not belong to pbs->l */
#endif // WITH_SONG1
=======
#ifdef WITH_BISPECTRA
  int * index_l;  /**< pbs->index_l[L] is the index of L inside ptr->l, or -1 if L does not belong to ptr->l */

  int * index_l_left;  /**< pbs->index_l_left[L] is the index at the left of L inside ptr->l, or -1 if L is outside the range of of ptr->l */
#endif // WITH_BISPECTRA
>>>>>>> 93d7f52c

  //int * l_size_bessel; /**< for each wavenumber, maximum value of l at which bessel functions must be evaluated */

  double angular_rescaling; /**< correction between l and k space due to curvature (= comoving angular diameter distance to recombination / comoving radius to recombination) */

  //@}

  /** @name - number and list of wavenumbers */

  //@{

  size_t q_size; /**< number of wavenumber values */

  double * q;  /**< list of wavenumber values, q[index_q] */

  double ** k; /**< list of wavenumber values for each requested mode, k[index_md][index_q]. In flat universes k=q. In non-flat universes q and k differ through q2 = k2 + K(1+m), where m=0,1,2 for scalar, vector, tensor. q should be used throughout the transfer module, excepted when interpolating or manipulating the source functions S(k,tau): for a given value of q this should be done in k(q). */

  int index_q_flat_approximation; /**< index of the first q value using the flat rscaling approximation */

  //@}

  /** @name - transfer functions */

  //@{

  double ** transfer; /**< table of transfer functions for each mode, initial condition, type, multipole and wavenumber, with argument transfer[index_md][((index_ic * ptr->tt_size[index_md] + index_tt) * ptr->l_size[index_md] + index_l) * ptr->q_size + index_q] */

  //@}

  /** @name - technical parameters */

  //@{

  short initialise_HIS_cache; /**< only true if we are using CLASS for setting up a cache of HIS structures */

  short transfer_verbose; /**< flag regulating the amount of information sent to standard output (none if set to zero) */

  ErrorMsg error_message; /**< zone for writing error messages */

  //@}
};

/**
 * Structure containing all the quantities that each thread needs to
 * know for computing transfer functions (but that can be forgotten
 * once the transfer functions are known, otherwise they would be
 * stored in the transfer module)
*/

struct transfer_workspace {

  /** @name - quantities related to Bessel functions */

  //@{

  HyperInterpStruct HIS; /**< structure containing all hyperspherical bessel functions (flat case) or all hyperspherical bessel functions for a given value of beta=q/sqrt(|K|) (non-flat case). HIS = Hyperspherical Interpolation Structure. */

  int HIS_allocated; /**< flag specifying whether the previous structure has been allocated */

  HyperInterpStruct * pBIS;

  int l_size;        /**< number of l values */

  //@}

  /** @name - quantities related to the integrand of the transfer functions (most of them are arrays of time) */

  //@{

  int tau_size;                  /**< number of discrete time values for a given type */
  int tau_size_max;              /**< maximum number of discrete time values for all types */
  double * interpolated_sources; /**< interpolated_sources[index_tau]
                                    : sources interpolated from the
                                    perturbation module at the right
                                    value of k */
  double * sources;              /**< sources[index_tau] : sources
                                    used in transfer module, possibly
                                    differing from those in the
                                    perturbation module by some
                                    reampling or rescaling */
  double * tau0_minus_tau;       /**< tau0_minus_tau[index_tau] : values of (tau0 - tau) */
  double * w_trapz;              /**< w_trapz[index_tau] : values of weights in trapezoidal integration (related to time steps) */
  double * chi;                  /**< chi[index_tau] : value of argument of bessel
                                    function: k(tau0-tau) (flat case)
                                    or sqrt(|K|)(tau0-tau) (non-flat
                                    case) */
  double * cscKgen;              /**< cscKgen[index_tau] : useful trigonometric function */
  double * cotKgen;              /**< cotKgen[index_tau] : useful trigonometric function */

  //@}

  /** @name - parameters defining the spatial curvature (copied from background structure) */

  //@{

  double K; /**< curvature parameter (see background module for details) */
  int sgnK; /**< 0 (flat), 1 (positive curvature, spherical, closed), -1 (negative curvature, hyperbolic, open) */

  //@}

  double tau0_minus_tau_cut;
  short neglect_late_source;
};

/**
 * enumeration of possible source types. This looks redundent with
 * respect to the definition of indices index_tt_... This definition is however
 * convenient and time-saving: it allows to use a "case" statement in
 * transfer_radial_function()
 */

typedef enum {SCALAR_TEMPERATURE_0,
              SCALAR_TEMPERATURE_1,
              SCALAR_TEMPERATURE_2,
              SCALAR_POLARISATION_E,
              VECTOR_TEMPERATURE_1,
              VECTOR_TEMPERATURE_2,
              VECTOR_POLARISATION_E,
              VECTOR_POLARISATION_B,
              TENSOR_TEMPERATURE_2,
              TENSOR_POLARISATION_E,
              TENSOR_POLARISATION_B,
              NC_RSD} radial_function_type;

enum Hermite_Interpolation_Order {HERMITE3, HERMITE4, HERMITE6};

/*************************************************************************************************************/

/*
 * Boilerplate for C++
 */
#ifdef __cplusplus
extern "C" {
#endif

  int transfer_functions_at_q(
                              struct transfers * ptr,
                              int index_md,
                              int index_ic,
                              int index_type,
                              int index_l,
                              double q,
                              double * ptransfer_local
                              );

  int transfer_init(
                    struct precision * ppr,
                    struct background * pba,
                    struct thermo * pth,
                    struct perturbs * ppt,
                    struct nonlinear * pnl,
                    struct transfers * ptr
                    );

  int transfer_free(
                    struct transfers * ptr
                    );

  int transfer_indices_of_transfers(
                                    struct precision * ppr,
                                    struct perturbs * ppt,
                                    struct transfers * ptr,
                                    double q_period,
                                    double K,
                                    int sgnK
                                    );

  int transfer_perturbation_copy_sources_and_nl_corrections(
                                                            struct perturbs * ppt,
                                                            struct nonlinear * pnl,
                                                            struct transfers * ptr,
                                                            double *** sources
                                                            );

  int transfer_perturbation_source_spline(
                                          struct perturbs * ppt,
                                          struct transfers * ptr,
                                          double *** sources,
                                          double *** sources_spline
                                          );

  int transfer_perturbation_sources_free(
                                         struct perturbs * ppt,
                                         struct nonlinear * pnl,
                                         struct transfers * ptr,
                                         double *** sources
                                         );

  int transfer_perturbation_sources_spline_free(
                                                struct perturbs * ppt,
                                                struct transfers * ptr,
                                                double *** sources_spline
                                                );

  int transfer_get_l_list(
                          struct precision * ppr,
                          struct perturbs * ppt,
                          struct transfers * ptr,
                          int sgnK
                          );

  int transfer_get_q_list(
                          struct precision * ppr,
                          struct perturbs * ppt,
                          struct transfers * ptr,
                          double q_period,
                          double K,
                          int sgnK
                          );

  int transfer_get_q_list_v1(
                             struct precision * ppr,
                             struct perturbs * ppt,
                             struct transfers * ptr,
                             double q_period,
                             double K,
                             int sgnK
                             );

  int transfer_get_k_list(
                          struct perturbs * ppt,
                          struct transfers * ptr,
                          double K
                          );

  int transfer_get_source_correspondence(
                                         struct perturbs * ppt,
                                         struct transfers * ptr,
                                         int ** tp_of_tt
                                         );

  int transfer_free_source_correspondence(
                                          struct transfers * ptr,
                                          int ** tp_of_tt
                                          );

  int transfer_source_tau_size_max(
                                   struct precision * ppr,
                                   struct background * pba,
                                   struct thermo * pth,
                                   struct perturbs * ppt,
                                   struct transfers * ptr,
                                   double tau_rec,
                                   double tau0,
                                   int * tau_size_max
                                   );

  int transfer_source_tau_size(
                               struct precision * ppr,
                               struct background * pba,
                               struct thermo * pth,
                               struct perturbs * ppt,
                               struct transfers * ptr,
                               double tau_rec,
                               double tau0,
                               int index_md,
                               int index_tt,
                               int * tau_size
                               );

  int transfer_compute_for_each_q(
                                  struct precision * ppr,
                                  struct background * pba,
                                  struct thermo * pth,
                                  struct perturbs * ppt,
                                  struct transfers * ptr,
                                  int ** tp_of_tt,
                                  int index_q,
                                  int tau_size_max,
                                  double tau_rec,
                                  double *** sources,
                                  double *** sources_spline,
                                  struct transfer_workspace * ptw
                                  );

  int transfer_radial_coordinates(
                                  struct transfers * ptr,
                                  struct transfer_workspace * ptw,
                                  int index_md,
                                  int index_q
                                  );

  int transfer_interpolate_sources(
                                   struct perturbs * ppt,
                                   struct transfers * ptr,
                                   int index_q,
                                   int index_md,
                                   int index_ic,
                                   int index_type,
                                   double * sources,
                                   double * source_spline,
                                   double * interpolated_sources
                                   );

  int transfer_sources(
                       struct precision * ppr,
                       struct background * pba,
                       struct thermo * pth,
                       struct perturbs * ppt,
                       struct transfers * ptr,
                       double * interpolated_sources,
                       double tau_rec,
                       int index_q,
                       int index_md,
                       int index_tt,
                       double * sources,
                       double * tau0_minus_tau,
                       double * delta_tau,
                       int * tau_size_out
                       );

  int transfer_selection_function(
                                  struct precision * ppr,
                                  struct perturbs * ppt,
                                  struct transfers * ptr,
                                  int bin,
                                  double z,
                                  double * selection);

  int transfer_dNdz_analytic(
                             struct transfers * ptr,
                             double z,
                             double * dNdz,
                             double * dln_dNdz_dz);

  int transfer_selection_sampling(
                                  struct precision * ppr,
                                  struct background * pba,
                                  struct perturbs * ppt,
                                  struct transfers * ptr,
                                  int bin,
                                  double * tau0_minus_tau,
                                  int tau_size);

  int transfer_lensing_sampling(
                                struct precision * ppr,
                                struct background * pba,
                                struct perturbs * ppt,
                                struct transfers * ptr,
                                int bin,
                                double tau0,
                                double * tau0_minus_tau,
                                int tau_size);

  int transfer_source_resample(
                               struct precision * ppr,
                               struct background * pba,
                               struct perturbs * ppt,
                               struct transfers * ptr,
                               int bin,
                               double * tau0_minus_tau,
                               int tau_size,
                               int index_md,
                               double tau0,
                               double * interpolated_sources,
                               double * sources);

  int transfer_selection_times(
                               struct precision * ppr,
                               struct background * pba,
                               struct perturbs * ppt,
                               struct transfers * ptr,
                               int bin,
                               double * tau_min,
                               double * tau_mean,
                               double * tau_max);

  int transfer_selection_compute(
                                 struct precision * ppr,
                                 struct background * pba,
                                 struct perturbs * ppt,
                                 struct transfers * ptr,
                                 double * selection,
                                 double * tau0_minus_tau,
                                 double * delta_tau,
                                 int tau_size,
                                 double * pvecback,
                                 double tau0,
                                 int bin);

  int transfer_compute_for_each_l(
                                  struct transfer_workspace * ptw,
                                  struct precision * ppr,
                                  struct perturbs * ppt,
                                  struct transfers * ptr,
                                  int index_q,
                                  int index_md,
                                  int index_ic,
                                  int index_tt,
                                  int index_l,
                                  double l,
                                  double q_max_bessel,
                                  radial_function_type radial_type
                                  );

  int transfer_use_limber(
                          struct precision * ppr,
                          struct perturbs * ppt,
                          struct transfers * ptr,
                          double q_max_bessel,
                          int index_md,
                          int index_tt,
                          double q,
                          double l,
                          short * use_limber
                          );

  int transfer_integrate(
                         struct perturbs * ppt,
                         struct transfers * ptr,
                         struct transfer_workspace *ptw,
                         int index_q,
                         int index_md,
                         int index_tt,
                         double l,
                         int index_l,
                         double q,
                         radial_function_type radial_type,
                         double * trsf
                         );

  int transfer_limber(
                      struct transfers * ptr,
                      struct transfer_workspace * ptw,
                      int index_md,
                      int index_q,
                      double l,
                      double q,
                      radial_function_type radial_type,
                      double * trsf
                      );

  int transfer_limber_interpolate(
                                  struct transfers * ptr,
                                  double * tau0_minus_tau,
                                  double * sources,
                                  int tau_size,
                                  double tau0_minus_tau_limber,
                                  double * S
                                  );

  int transfer_limber2(
                       int tau_size,
                       struct transfers * ptr,
                       int index_md,
                       int index_q,
                       double l,
                       double q,
                       double * tau0_minus_tau,
                       double * sources,
                       radial_function_type radial_type,
                       double * trsf
                       );

  int transfer_can_be_neglected(
                                struct precision * ppr,
                                struct perturbs * ppt,
                                struct transfers * ptr,
                                int index_md,
                                int index_ic,
                                int index_tt,
                                double ra_rec,
                                double q,
                                double l,
                                short * neglect
                                );

  int transfer_late_source_can_be_neglected(
                                            struct precision * ppr,
                                            struct perturbs * ppt,
                                            struct transfers * ptr,
                                            int index_md,
                                            int index_tt,
                                            double l,
                                            short * neglect);

  int transfer_select_radial_function(
                                      struct perturbs * ppt,
                                      struct transfers * ptr,
                                      int index_md,
                                      int index_tt,
                                      radial_function_type *radial_type
                                      );

  int transfer_radial_function(
                               struct transfer_workspace * ptw,
                               struct perturbs * ppt,
                               struct transfers * ptr,
                               double k,
                               int index_q,
                               int index_l,
                               int x_size,
                               double * radial_function,
                               radial_function_type radial_type
                               );

  int transfer_init_HIS_from_bessel(
                                    struct transfers * ptr,
                                    HyperInterpStruct *pHIS
                                    );

  int transfer_global_selection_read(
                                     struct transfers * ptr
                                     );

  int transfer_workspace_init(
                              struct transfers * ptr,
                              struct precision * ppr,
                              struct transfer_workspace **ptw,
                              int perturb_tau_size,
                              int tau_size_max,
                              double K,
                              int sgnK,
                              double tau0_minus_tau_cut,
                              HyperInterpStruct * pBIS
                              );

  int transfer_workspace_free(
                              struct transfers * ptr,
                              struct transfer_workspace *ptw
                              );

  int transfer_update_HIS(
                          struct precision * ppr,
                          struct transfers * ptr,
                          struct transfer_workspace * ptw,
                          int index_q,
                          double tau0
                           );

  int transfer_get_lmax(int (*get_xmin_generic)(int sgnK,
                                                int l,
                                                double nu,
                                                double xtol,
                                                double phiminabs,
                                                double *x_nonzero,
                                                int *fevals),
                        int sgnK,
                        double nu,
                        int *lvec,
                        int lsize,
                        double phiminabs,
                        double xmax,
                        double xtol,
                        int *index_l_left,
                        int *index_l_right,
                        ErrorMsg error_message);

  /* This function is declared also in input.h. I redeclare it here to avoid
  including input.h, which leads to plenty of warnings */
  int compare_integers (const void * elem1, const void * elem2);

#ifdef __cplusplus
}
#endif

#endif<|MERGE_RESOLUTION|>--- conflicted
+++ resolved
@@ -132,17 +132,10 @@
 
   int * l;        /**< list of multipole values l[index_l] */
 
-<<<<<<< HEAD
 #ifdef WITH_SONG1
   int * index_l;  /**< pbs->index_l[L] is the index of L inside ptr->l, or -1 if L does not belong to pbs->l */
+  int * index_l_left;  /**< pbs->index_l_left[L] is the index at the left of L inside ptr->l, or -1 if L is outside the range of of ptr->l */
 #endif // WITH_SONG1
-=======
-#ifdef WITH_BISPECTRA
-  int * index_l;  /**< pbs->index_l[L] is the index of L inside ptr->l, or -1 if L does not belong to ptr->l */
-
-  int * index_l_left;  /**< pbs->index_l_left[L] is the index at the left of L inside ptr->l, or -1 if L is outside the range of of ptr->l */
-#endif // WITH_BISPECTRA
->>>>>>> 93d7f52c
 
   //int * l_size_bessel; /**< for each wavenumber, maximum value of l at which bessel functions must be evaluated */
 
