/** @file class.c
 * Julien Lesgourgues, 17.04.2011
 */

#include "class.h"

int main(int argc, char **argv) {

  struct precision pr;        /* for precision parameters */
  struct background ba;       /* for cosmological background */
  struct thermo th;           /* for thermodynamics */
  struct perturbs pt;         /* for source functions */
  struct transfers tr;        /* for transfer functions */
  struct primordial pm;       /* for primordial spectra */
  struct spectra sp;          /* for output spectra */
  struct nonlinear nl;        /* for non-linear spectra */
  struct lensing le;          /* for lensed spectra */
  struct bessels bs;          /* for bessel functions */
  struct bispectra bi;        /* for bispectra */
  struct fisher fi;           /* for fisher matrix */
  struct output op;           /* for output files */
  ErrorMsg errmsg;            /* for error messages */

<<<<<<< HEAD
  if (input_init_from_arguments(argc, argv,&pr,&ba,&th,&pt,&tr,&pm,&sp,&nl,&le,&bs,&bi,&fi,&op,errmsg) == _FAILURE_) {
    printf("\n\nError running input_init_from_arguments \n=>%s\n",errmsg); 
=======
  if (input_init_from_arguments(argc, argv,&pr,&ba,&th,&pt,&tr,&pm,&sp,&nl,&le,&op,errmsg) == _FAILURE_) {
    printf("\n\nError running input_init_from_arguments \n=>%s\n",errmsg);
>>>>>>> 129d024b
    return _FAILURE_;
  }

  if (background_init(&pr,&ba) == _FAILURE_) {
    printf("\n\nError running background_init \n=>%s\n",ba.error_message);
    return _FAILURE_;
  }

  if (thermodynamics_init(&pr,&ba,&th) == _FAILURE_) {
    printf("\n\nError in thermodynamics_init \n=>%s\n",th.error_message);
    return _FAILURE_;
  }

  if (perturb_init(&pr,&ba,&th,&pt) == _FAILURE_) {
    printf("\n\nError in perturb_init \n=>%s\n",pt.error_message);
    return _FAILURE_;
  }

  if (primordial_init(&pr,&pt,&pm) == _FAILURE_) {
    printf("\n\nError in primordial_init \n=>%s\n",pm.error_message);
    return _FAILURE_;
  }

  if (nonlinear_init(&pr,&ba,&th,&pt,&pm,&nl) == _FAILURE_) {
    printf("\n\nError in nonlinear_init \n=>%s\n",nl.error_message);
    return _FAILURE_;
  }

  if (transfer_init(&pr,&ba,&th,&pt,&nl,&tr) == _FAILURE_) {
    printf("\n\nError in transfer_init \n=>%s\n",tr.error_message);
    return _FAILURE_;
  }

  if (spectra_init(&pr,&ba,&pt,&pm,&nl,&tr,&sp) == _FAILURE_) {
    printf("\n\nError in spectra_init \n=>%s\n",sp.error_message);
    return _FAILURE_;
  }

  if (lensing_init(&pr,&pt,&sp,&nl,&le) == _FAILURE_) {
    printf("\n\nError in lensing_init \n=>%s\n",le.error_message);
    return _FAILURE_;
  }
  
  if (bessel_init(&pr,&tr,&bs) == _FAILURE_) {
    printf("\n\nError in bessel_init \n =>%s\n",bs.error_message);
    return _FAILURE_;
  }

  if (bispectra_init(&pr,&ba,&th,&pt,&bs,&tr,&pm,&sp,&le,&bi) == _FAILURE_) {
    printf("\n\nError in bispectra_init \n=>%s\n",bi.error_message);
    return _FAILURE_;
  }
     
  if (fisher_init(&pr,&ba,&th,&pt,&bs,&tr,&pm,&sp,&le,&bi,&fi) == _FAILURE_) {
    printf("\n\nError in fisher_init \n=>%s\n",fi.error_message);
    return _FAILURE_;
  }

<<<<<<< HEAD
  if (output_init(&ba,&pt,&sp,&nl,&le,&bi,&fi,&op) == _FAILURE_) {
=======
  if (output_init(&ba,&th,&pt,&pm,&tr,&sp,&nl,&le,&op) == _FAILURE_) {
>>>>>>> 129d024b
    printf("\n\nError in output_init \n=>%s\n",op.error_message);
    return _FAILURE_;
  }

  /****** all calculations done, now free the structures ******/

  if (fisher_free(&bi,&fi) == _FAILURE_) {
    printf("\n\nError in fisher_free \n=>%s\n",fi.error_message);
    return _FAILURE_;
  }
  
  if (bispectra_free(&pt,&sp,&bi) == _FAILURE_) {
    printf("\n\nError in bispectra_free \n=>%s\n",bi.error_message);
    return _FAILURE_;
  }

  if (bessel_free(&bs) == _FAILURE_)  {
    printf("\n\nError in bessel_free \n=>%s\n",bs.error_message);
    return _FAILURE_;
  }

  if (lensing_free(&le) == _FAILURE_) {
    printf("\n\nError in lensing_free \n=>%s\n",le.error_message);
    return _FAILURE_;
  }

  if (spectra_free(&sp) == _FAILURE_) {
    printf("\n\nError in spectra_free \n=>%s\n",sp.error_message);
    return _FAILURE_;
  }

  if (transfer_free(&tr) == _FAILURE_) {
    printf("\n\nError in transfer_free \n=>%s\n",tr.error_message);
    return _FAILURE_;
  }

  if (nonlinear_free(&nl) == _FAILURE_) {
    printf("\n\nError in nonlinear_free \n=>%s\n",nl.error_message);
    return _FAILURE_;
  }

  if (primordial_free(&pm) == _FAILURE_) {
    printf("\n\nError in primordial_free \n=>%s\n",pm.error_message);
    return _FAILURE_;
  }

  if (perturb_free(&pt) == _FAILURE_) {
    printf("\n\nError in perturb_free \n=>%s\n",pt.error_message);
    return _FAILURE_;
  }

  if (thermodynamics_free(&th) == _FAILURE_) {
    printf("\n\nError in thermodynamics_free \n=>%s\n",th.error_message);
    return _FAILURE_;
  }

  if (background_free(&ba) == _FAILURE_) {
    printf("\n\nError in background_free \n=>%s\n",ba.error_message);
    return _FAILURE_;
  }

  return _SUCCESS_;

}<|MERGE_RESOLUTION|>--- conflicted
+++ resolved
@@ -21,13 +21,8 @@
   struct output op;           /* for output files */
   ErrorMsg errmsg;            /* for error messages */
 
-<<<<<<< HEAD
   if (input_init_from_arguments(argc, argv,&pr,&ba,&th,&pt,&tr,&pm,&sp,&nl,&le,&bs,&bi,&fi,&op,errmsg) == _FAILURE_) {
-    printf("\n\nError running input_init_from_arguments \n=>%s\n",errmsg); 
-=======
-  if (input_init_from_arguments(argc, argv,&pr,&ba,&th,&pt,&tr,&pm,&sp,&nl,&le,&op,errmsg) == _FAILURE_) {
     printf("\n\nError running input_init_from_arguments \n=>%s\n",errmsg);
->>>>>>> 129d024b
     return _FAILURE_;
   }
 
@@ -86,11 +81,7 @@
     return _FAILURE_;
   }
 
-<<<<<<< HEAD
-  if (output_init(&ba,&pt,&sp,&nl,&le,&bi,&fi,&op) == _FAILURE_) {
-=======
-  if (output_init(&ba,&th,&pt,&pm,&tr,&sp,&nl,&le,&op) == _FAILURE_) {
->>>>>>> 129d024b
+  if (output_init(&ba,&th,&pt,&pm,&tr,&sp,&nl,&le,&bi,&fi,&op) == _FAILURE_) {
     printf("\n\nError in output_init \n=>%s\n",op.error_message);
     return _FAILURE_;
   }
